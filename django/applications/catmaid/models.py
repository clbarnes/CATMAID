from django import forms
from django.db import models
from django.db.models import Q
from datetime import datetime
import sys
import re
import urllib

from django.contrib.auth.models import User
from django.contrib.auth.models import Group, Permission
from django.contrib.contenttypes.models import ContentType

from guardian.shortcuts import get_objects_for_user


def now():
    return datetime.now()

CELL_BODY_CHOICES = (
    ('u', 'Unknown'),
    ('l', 'Local'),
    ('n', 'Non-Local' ))

class UserRole(object):
    Admin = 'Admin'
    Annotate = 'Annotate'
    Browse = 'Browse'

# ------------------------------------------------------------------------
# Classes to support the integer3d compound type:

class Integer3D(object):
    def __init__(self, x=0, y=0, z=0):
        self.x, self.y, self.z = x, y, z
    integer_re = '[-+0-9]+'
    tuple_pattern = re.compile('^\((%s),(%s),(%s)\)$'%((integer_re,)*3))
    @classmethod
    def from_str(cls, s):
        m = cls.tuple_pattern.match(s)
        if m:
            return Integer3D(x=int(m.group(1), 10),
                             y=int(m.group(2), 10),
                             z=int(m.group(3), 10))
        else:
            raise Exception, "Couldn't parse value from the database as an Integer3D: "+str(s)

class Integer3DField(models.Field):
    __metaclass__ = models.SubfieldBase
    def db_type(self, connection):
        return 'integer3d'
    def to_python(self, value):
        if isinstance(value, Integer3D):
            return value
        # When contructing a Location, we get the empty string
        # here; return a new Integer3D for any falsy value:
        if not value:
            return Integer3D()
        return Integer3D.from_str(value)
    def get_db_prep_value(self, value, connection, prepared=False):
        return "(%d,%d,%d)" % (value.x, value.y, value.z)

# ------------------------------------------------------------------------
# Classes to support the integer3d compound type:

class Double3D(object):
    def __init__(self, x=0, y=0, z=0):
        self.x, self.y, self.z = x, y, z
    double_re = '[-+0-9\.Ee]+'
    tuple_pattern = re.compile('^\((%s),(%s),(%s)\)$'%((double_re,)*3))
    @classmethod
    def from_str(cls, s):
        m = cls.tuple_pattern.match(s)
        if m:
            return Double3D(x=float(m.group(1)),
                            y=float(m.group(2)),
                            z=float(m.group(3)))
        else:
            raise Exception, "Couldn't parse value from the database as a Double3D: "+str(s)

class Double3DField(models.Field):
    __metaclass__ = models.SubfieldBase
    def db_type(self, connection):
        return 'double3d'
    def to_python(self, value):
        if isinstance(value, Double3D):
            return value
        # When contructing a Location, we get the empty string
        # here; return a new Double3D for any falsy value:
        if not value:
            return Double3D()
        return Double3D.from_str(value)
    def get_db_prep_value(self, value, connection, prepared=False):
        return "(%f,%f,%f)" % (value.x, value.y, value.z)

# ------------------------------------------------------------------------

# from https://github.com/aino/django-arrayfields/blob/master/arrayfields/fields.py

import json
from django.utils.translation import ugettext_lazy as _

class ArrayFieldBase(models.Field):
    def get_prep_value(self, value):
        if value == '':
            value = '{}'
        return value

    def value_to_string(self, obj):
        value = self._get_val_from_obj(obj)
        return json.dumps(value)

    def to_python(self, value):
        if isinstance(value, basestring):
            value = json.loads(value)
        return value

    def south_field_triple(self):
        from south.modelsinspector import introspector
        name = '%s.%s' % (self.__class__.__module__ , self.__class__.__name__)
        args, kwargs = introspector(self)
        return name, args, kwargs


class IntegerArrayField(ArrayFieldBase):
    """
    An integer array field for PostgreSQL
    """
    description = _('Integer array')

    def db_type(self, connection):
        return 'integer[]'

# ------------------------------------------------------------------------


class Project(models.Model):
    class Meta:
        db_table = "project"
        managed = False
        permissions = (
            ("can_administer", "Can administer projects"), 
            ("can_annotate", "Can annotate projects"), 
            ("can_browse", "Can browse projects")
        )
    title = models.TextField()
    public = models.BooleanField(default=True)
    wiki_base_url = models.TextField()
    stacks = models.ManyToManyField("Stack",
                                    through='ProjectStack')
    
    def __unicode__(self):
        return self.title


class ProjectUser(models.Model):
    #class Meta:
    #    db_table = "project_user"
    #    managed = False
    project = models.ForeignKey(Project)
    user = models.ForeignKey(User)

    can_edit_any = models.BooleanField(default=True)
    can_view_any = models.BooleanField(default=True)
    inverse_mouse_wheel = models.BooleanField(default=False)


class Stack(models.Model):
    class Meta:
        db_table = "stack"
        managed = False
    title = models.TextField()
    dimension = Integer3DField()
    resolution = Double3DField()
    image_base = models.TextField()
    comment = models.TextField(null=True)
    trakem2_project = models.BooleanField()
    num_zoom_levels = models.IntegerField()
    file_extension = models.TextField(null=True)
    tile_width = models.IntegerField()
    tile_height = models.IntegerField()
    tile_source_type = models.IntegerField()
    metadata = models.TextField()

class ProjectStack(models.Model):
    class Meta:
        db_table = "project_stack"
        managed = False
    project = models.ForeignKey(Project)
    stack = models.ForeignKey(Stack)
    translation = Double3DField()

class Overlay(models.Model):
    class Meta:
        db_table = "overlay"
        managed = False
    title = models.TextField()
    stack = models.ForeignKey(Stack)
    image_base = models.TextField()
    default_opacity = models.IntegerField()
    file_extension = models.TextField(null=True)

class Concept(models.Model):
    class Meta:
        db_table = "concept"
        managed = False
    user = models.ForeignKey(User)
    creation_time = models.DateTimeField(default=now)
    edition_time = models.DateTimeField(default=now)
    project = models.ForeignKey(Project)

class Class(models.Model):
    class Meta:
        db_table = "class"
        managed = False
    # Repeat the columns inherited from 'concept'
    user = models.ForeignKey(User)
    creation_time = models.DateTimeField(default=now)
    edition_time = models.DateTimeField(default=now)
    project = models.ForeignKey(Project)
    # Now new columns:
    class_name = models.CharField(max_length=255)
    description = models.TextField()

class ConnectivityDirection:
    PRESYNAPTIC_PARTNERS = 0
    POSTSYNAPTIC_PARTNERS = 1

class ClassInstance(models.Model):
    class Meta:
        db_table = "class_instance"
        managed = False
    # Repeat the columns inherited from 'concept'
    user = models.ForeignKey(User)
    creation_time = models.DateTimeField(default=now)
    edition_time = models.DateTimeField(default=now)
    project = models.ForeignKey(Project)
    # Now new columns:
    class_column = models.ForeignKey(Class, db_column="class_id") # underscore since class is a keyword
    name = models.CharField(max_length=255)

    def get_connected_neurons(self, project_id, direction, skeletons):

        if direction == ConnectivityDirection.PRESYNAPTIC_PARTNERS:
            this_to_syn = 'post'
            syn_to_con = 'pre'
        elif direction == ConnectivityDirection.POSTSYNAPTIC_PARTNERS:
            this_to_syn = 'pre'
            syn_to_con = 'post'
        else:
            raise Exception, "Unknown connectivity direction: "+str(direction)

        relations = dict((r.relation_name, r.id) for r in Relation.objects.filter(project=project_id))
        classes = dict((c.class_name, c.id) for c in Class.objects.filter(project=project_id))

        connected_skeletons_dict={}
        # Find connectivity for each skeleton and add neuron name
        for skeleton in skeletons:
            qs_tc = TreenodeConnector.objects.filter(
                project=project_id,
                skeleton=skeleton.id,
                relation=relations[this_to_syn+'synaptic_to']
            ).select_related('connector')

            # extract all connector ids
            connector_ids=[]
            for tc in qs_tc:
                connector_ids.append( tc.connector_id )
            # find all syn_to_con connections
            qs_tc = TreenodeConnector.objects.filter(
                project=project_id,
                connector__in=connector_ids,
                relation=relations[syn_to_con+'synaptic_to']
            )
            # extract all skeleton ids
            first_indirection_skeletons=[]
            for tc in qs_tc:
                first_indirection_skeletons.append( tc.skeleton_id )

            qs = ClassInstanceClassInstance.objects.filter(
                relation__relation_name='model_of',
                project=project_id,
                class_instance_a__in=first_indirection_skeletons).select_related("class_instance_b")
            neuronOfSkeleton={}
            for ele in qs:
                neuronOfSkeleton[ele.class_instance_a.id]={
                    'neuroname':ele.class_instance_b.name,
                    'neuroid':ele.class_instance_b.id
                }

            # add neurons (or rather skeletons)
            for skeleton_id in first_indirection_skeletons:

                if skeleton_id in connected_skeletons_dict:
                    # if already existing, increase count
                    connected_skeletons_dict[skeleton_id]['id__count']+=1
                else:
                    connected_skeletons_dict[skeleton_id]={
                        'id': neuronOfSkeleton[skeleton_id]['neuroid'],
                        'id__count': 1, # connectivity count
                        'skeleton_id': skeleton_id,
                        'name': '{0} / skeleton {1}'.format(neuronOfSkeleton[skeleton_id]['neuroname'], skeleton_id) }

        # sort by count
        from operator import itemgetter
        connected_skeletons = connected_skeletons_dict.values()
        result = reversed(sorted(connected_skeletons, key=itemgetter('id__count')))
        return result

    def all_neurons_upstream(self, project_id, skeletons):
        return self.get_connected_neurons(
            project_id,
            ConnectivityDirection.PRESYNAPTIC_PARTNERS, skeletons)

    def all_neurons_downstream(self, project_id, skeletons):
        return self.get_connected_neurons(
            project_id,
            ConnectivityDirection.POSTSYNAPTIC_PARTNERS, skeletons)

    def cell_body_location(self):
        qs = list(ClassInstance.objects.filter(
                class_column__class_name='cell_body_location',
                cici_via_b__relation__relation_name='has_cell_body',
                cici_via_b__class_instance_a=self))
        if len(qs) == 0:
            return 'Unknown'
        elif len(qs) == 1:
            return qs[0].name
        elif qs:
            raise Exception, "Multiple cell body locations found for neuron '%s'" % (self.name,)
    def set_cell_body_location(self, new_location):
        # FIXME: for the moment, just hardcode the user ID:
        user = User.objects.get(pk=3)
        if new_location not in [x[1] for x in CELL_BODY_CHOICES]:
            raise Exception, "Incorrect cell body location '%s'" % (new_location,)
        # Just delete the ClassInstance - ON DELETE CASCADE should deal with the rest:
        ClassInstance.objects.filter(
            cici_via_b__relation__relation_name='has_cell_body',
            cici_via_b__class_instance_a=self).delete()
        if new_location != 'Unknown':
            location = ClassInstance()
            location.name=new_location
            location.project = self.project
            location.user = user
            location.class_column = Class.objects.get(class_name='cell_body_location', project=self.project)
            location.save()
            r = Relation.objects.get(relation_name='has_cell_body', project=self.project)
            cici = ClassInstanceClassInstance()
            cici.class_instance_a = self
            cici.class_instance_b = location
            cici.relation = r
            cici.user = user
            cici.project = self.project
            cici.save()
    def lines_as_str(self):
        # FIXME: not expected to work yet
        return ', '.join([unicode(x) for x in self.lines.all()])
    def to_dict(self):
        # FIXME: not expected to work yet
        return {'id': self.id,
                'trakem2_id': self.trakem2_id,
                'lineage' : 'unknown',
                'neurotransmitters': [],
                'cell_body_location': [ self.cell_body, Neuron.cell_body_choices_dict[self.cell_body] ],
                'name': self.name}

class Relation(models.Model):
    class Meta:
        db_table = "relation"
        managed = False
    # Repeat the columns inherited from 'concept'
    user = models.ForeignKey(User)
    creation_time = models.DateTimeField(default=now)
    edition_time = models.DateTimeField(default=now)
    project = models.ForeignKey(Project)
    # Now new columns:
    relation_name = models.CharField(max_length=255)
    uri = models.TextField()
    description = models.TextField()
    isreciprocal = models.BooleanField()

class RelationInstance(models.Model):
    class Meta:
        db_table = "relation_instance"
        managed = False
    # Repeat the columns inherited from 'concept'
    user = models.ForeignKey(User)
    creation_time = models.DateTimeField(default=now)
    edition_time = models.DateTimeField(default=now)
    project = models.ForeignKey(Project)
    # Now new columns:
    relation = models.ForeignKey(Relation)

class ClassInstanceClassInstance(models.Model):
    class Meta:
        db_table = "class_instance_class_instance"
        managed = False
    # Repeat the columns inherited from 'relation_instance'
    user = models.ForeignKey(User)
    creation_time = models.DateTimeField(default=now)
    edition_time = models.DateTimeField(default=now)
    project = models.ForeignKey(Project)
    relation = models.ForeignKey(Relation)
    # Now new columns:
    class_instance_a = models.ForeignKey(ClassInstance,
                                         related_name='cici_via_a',
                                         db_column='class_instance_a')
    class_instance_b = models.ForeignKey(ClassInstance,
                                         related_name='cici_via_b',
                                         db_column='class_instance_b')

class BrokenSlice(models.Model):
    class Meta:
        db_table = "broken_slice"
        managed = False
    stack = models.ForeignKey(Stack)
    index = models.IntegerField()

class ClassClass(models.Model):
    class Meta:
        db_table = "class_class"
        managed = False
    # Repeat the columns inherited from 'relation_instance'
    user = models.ForeignKey(User)
    creation_time = models.DateTimeField(default=now)
    edition_time = models.DateTimeField(default=now)
    project = models.ForeignKey(Project)
    relation = models.ForeignKey(Relation)
    # Now new columns:
    class_a = models.ForeignKey(Class, related_name='classes_a')
    class_b = models.ForeignKey(Class, related_name='classes_b')

class Message(models.Model):
    class Meta:
        db_table = "message"
        managed = False
    user = models.ForeignKey(User)
    time = models.DateTimeField(default=now)
    read = models.BooleanField()
    title = models.TextField()
    text = models.TextField(null=True)
    action = models.TextField()

class Settings(models.Model):
    class Meta:
        db_table = "settings"
        managed = False
    key = models.TextField()
    value = models.TextField(null=True)


class UserFocusedManager(models.Manager):
    # TODO: should there be a parameter or separate function that allows the caller to specify read-only vs. read-write objects?
    
    def for_user(self, user):
        fullSet = super(UserFocusedManager, self).get_query_set()
        
        if user.is_superuser:
            return fullSet
        else:
            # Get the projects that the user can see.
            adminProjects = get_objects_for_user(user, 'can_administer', Project)
            print >> sys.stderr, 'user is admin for ', str(adminProjects)
            otherProjects = get_objects_for_user(user, ['can_annotate', 'can_browse'], Project, any_perm = True)
            otherProjects = [a for a in otherProjects if a not in adminProjects]
            print >> sys.stderr, 'user has access to ', str(otherProjects)
            
            # Now filter to the data to which the user has access.
            return fullSet.filter(Q(project__in = adminProjects) | (Q(project__in = otherProjects) & Q(user = user)))


class UserFocusedModel(models.Model):
    objects = UserFocusedManager()
    user = models.ForeignKey(User)
    project = models.ForeignKey(Project)
    class Meta:
        abstract = True


class Textlabel(models.Model):
    class Meta:
        db_table = "textlabel"
        managed = False
    type = models.CharField(max_length=32)
    text = models.TextField(default="Edit this text ...")
    # colour is of type rgba, can't represent that yet
    font_name = models.TextField(null=True)
    font_style = models.TextField(null=True)
    font_size = models.FloatField(default=32)
    project = models.ForeignKey(Project)
    scaling = models.BooleanField(default=True)
    creation_time = models.DateTimeField(default=now)
    edition_time = models.DateTimeField(default=now)
    deleted = models.BooleanField()

class TextlabelLocation(models.Model):
    class Meta:
        db_table = "textlabel_location"
        managed = False
    textlabel = models.ForeignKey(Textlabel)
    location = Double3DField()
    deleted = models.BooleanField()

class Location(UserFocusedModel):
    class Meta:
        db_table = "location"
        managed = False
    creation_time = models.DateTimeField(default=now)
    edition_time = models.DateTimeField(default=now)
    location = Double3DField()
    reviewer_id = models.IntegerField(default=-1)
    review_time = models.DateTimeField()

class Treenode(UserFocusedModel):
    class Meta:
        db_table = "treenode"
        managed = False
    creation_time = models.DateTimeField(default=now)
    edition_time = models.DateTimeField(default=now)
    location = Double3DField()
    parent = models.ForeignKey('self', null=True, related_name='children')
    radius = models.FloatField()
    confidence = models.IntegerField(default=5)
    skeleton = models.ForeignKey(ClassInstance)
    reviewer_id = models.IntegerField(default=-1)
    review_time = models.DateTimeField()


class Connector(UserFocusedModel):
    class Meta:
        db_table = "connector"
        managed = False
    creation_time = models.DateTimeField(default=now)
    edition_time = models.DateTimeField(default=now)
    location = Double3DField()
    confidence = models.IntegerField(default=5)
    reviewer_id = models.IntegerField(default=-1)
    review_time = models.DateTimeField()


class TreenodeClassInstance(UserFocusedModel):
    class Meta:
        db_table = "treenode_class_instance"
        managed = False
    # Repeat the columns inherited from 'relation_instance'
    creation_time = models.DateTimeField(default=now)
    edition_time = models.DateTimeField(default=now)
    relation = models.ForeignKey(Relation)
    # Now new columns:
    treenode = models.ForeignKey(Treenode)
    class_instance = models.ForeignKey(ClassInstance)

class ConnectorClassInstance(UserFocusedModel):
    class Meta:
        db_table = "connector_class_instance"
        managed = False
    # Repeat the columns inherited from 'relation_instance'
    creation_time = models.DateTimeField(default=now)
    edition_time = models.DateTimeField(default=now)
    relation = models.ForeignKey(Relation)
    # Now new columns:
    connector = models.ForeignKey(Connector)
    class_instance = models.ForeignKey(ClassInstance)

class TreenodeConnector(UserFocusedModel):
    class Meta:
        db_table = "treenode_connector"
        managed = False
    # Repeat the columns inherited from 'relation_instance'
    creation_time = models.DateTimeField(default=now)
    edition_time = models.DateTimeField(default=now)
    relation = models.ForeignKey(Relation)
    # Now new columns:
    treenode = models.ForeignKey(Treenode)
    connector = models.ForeignKey(Connector)
    skeleton = models.ForeignKey(ClassInstance)
    confidence = models.IntegerField(default=5)

#class Session(models.Model):
#    class Meta:
#        db_table = "sessions"
#        managed = False
#    session_id = models.CharField(max_length=26)
#    data = models.TextField(default='')
#    last_accessed = models.DateTimeField(default=now)

# ------------------------------------------------------------------------
# Now the non-Django tables:

SORT_ORDERS_TUPLES = [ ( 'name', ('name', False, 'Neuron name') ),
                       ( 'namer', ('name', True, 'Neuron name (reversed)') ),
                       ( 'gal4', ('gal4', False, 'GAL4 lines') ),
                       ( 'gal4r', ('gal4', True, 'GAL4 lines (reversed)') ),
                       ( 'cellbody', ('cell_body', False, 'Cell body location') ),
                       ( 'cellbodyr' , ('cell_body', True, 'Cell body location (reversed)') ) ]
SORT_ORDERS_DICT = dict(SORT_ORDERS_TUPLES)
SORT_ORDERS_CHOICES = tuple((x[0],SORT_ORDERS_DICT[x[0]][2]) for x in SORT_ORDERS_TUPLES)

class NeuronSearch(forms.Form):
    search = forms.CharField(max_length=100,required=False)
    cell_body_location = forms.ChoiceField(
        choices=((('a','Any'),)+CELL_BODY_CHOICES))
    order_by = forms.ChoiceField(SORT_ORDERS_CHOICES)
    def minimal_search_path(self):
        result = ""
        parameters = [ ( 'search', '/find/', '' ),
                       ( 'order_by', '/sorted/', 'name' ),
                       ( 'cell_body_location', '/cell_body_location/', "-1" ) ]
        for p in parameters:
            if self.cleaned_data[p[0]] != p[2]:
                result += p[1] + urllib.quote(str(self.cleaned_data[p[0]]))
        return result

class ApiKey(models.Model):
    description = models.TextField()
    key = models.CharField(max_length=128)

class Log(UserFocusedModel):
    class Meta:
        db_table = "log"
        managed = False
    creation_time = models.DateTimeField(default=now)
    edition_time = models.DateTimeField(default=now)
    operation_type = models.CharField(max_length=255)
    location = Double3DField()
    freetext = models.TextField()

<<<<<<< HEAD
class SkeletonlistDashboard(UserFocusedModel):
    class Meta:
        db_table = "skeletonlist_dashboard"
        managed = False
    shortname = models.CharField(max_length=255)
    skeleton_list = IntegerArrayField()
    description = models.TextField()
=======
class Component(UserFocusedModel):
    class Meta:
        db_table = "component"
        managed = False
    creation_time = models.DateTimeField(default=now)
    edition_time = models.DateTimeField(default=now)
    stack = models.ForeignKey(Stack)
    skeleton_id = models.IntegerField()
    component_id=models.IntegerField()
    min_x = models.IntegerField()
    min_y = models.IntegerField()
    max_x = models.IntegerField()
    max_y = models.IntegerField()
    z = models.IntegerField()
    threshold = models.FloatField()
    status = models.IntegerField(default=0)

class Drawing(UserFocusedModel):
    class Meta:
        db_table = "drawing"
        managed = False
    creation_time = models.DateTimeField(default=now)
    edition_time = models.DateTimeField(default=now)
    stack = models.ForeignKey(Stack)
    skeleton_id = models.IntegerField()
    z = models.IntegerField()
    component_id=models.IntegerField()
    min_x = models.IntegerField()
    min_y = models.IntegerField()
    max_x = models.IntegerField()
    max_y = models.IntegerField()
    svg = models.TextField()
    type=models.IntegerField(default=0)
    status = models.IntegerField(default=0)

>>>>>>> a84a5c45
<|MERGE_RESOLUTION|>--- conflicted
+++ resolved
@@ -624,7 +624,6 @@
     location = Double3DField()
     freetext = models.TextField()
 
-<<<<<<< HEAD
 class SkeletonlistDashboard(UserFocusedModel):
     class Meta:
         db_table = "skeletonlist_dashboard"
@@ -632,7 +631,7 @@
     shortname = models.CharField(max_length=255)
     skeleton_list = IntegerArrayField()
     description = models.TextField()
-=======
+
 class Component(UserFocusedModel):
     class Meta:
         db_table = "component"
@@ -666,6 +665,4 @@
     max_y = models.IntegerField()
     svg = models.TextField()
     type=models.IntegerField(default=0)
-    status = models.IntegerField(default=0)
-
->>>>>>> a84a5c45
+    status = models.IntegerField(default=0)
/* -*- mode: espresso; espresso-indent-level: 2; indent-tabs-mode: nil -*- */
/* vim: set softtabstop=2 shiftwidth=2 tabstop=2 expandtab: */

// These globals are currently used in many places and have yet to be moved into
// the CATMAID namespace.
var requestQueue;
var project;

(function(CATMAID) {

  "use strict";

  /**
   * Global access to window and project control events and variables.
   * @namespace
   */
  CATMAID.Init = {

    /**
     * Interval (in milliseconds) to check client CATMAID version against server
     * version.
     * @type {Number}
     */
    CHECK_VERSION_TIMEOUT_INTERVAL: 15*60*1000,

    /**
     * Check if the client CATMAID version matches the server version. If it
     * does not, disruptively prompt the user to refresh.
     */
    checkVersion: function () {
      CATMAID.fetch('version')
        .then(function(data) {
          if (CATMAID.CLIENT_VERSION !== data.SERVER_VERSION) {
            var dialog = new CATMAID.VersionMismatchDialog(
                CATMAID.CLIENT_VERSION, data.SERVER_VERSION);
            dialog.show();
          }
        })
        .catch(function(error) {
          CATMAID.statusBar.replaceLast('Unable to check version (network may be disconnected).');
        })
        .then(function() {
          window.setTimeout(CATMAID.Init.checkVersion, CATMAID.Init.CHECK_VERSION_TIMEOUT_INTERVAL);
        });
    }
  };

  CATMAID.asEventSource(CATMAID.Init);
  CATMAID.Init.EVENT_PROJECT_CHANGED = "init_project_changed";
  CATMAID.Init.EVENT_USER_CHANGED = "init_user_changed";

  /**
   * A menu showing available data views.
   * @type {Menu}
   */
  var dataview_menu;
  /**
   * A menu for all visible projets.
   * @type {Menu}
   */
  var project_menu;
  /**
   * A menu showing available layouts.
   * @type {Menu}
   */
  var layout_menu;
  /**
   * A menu for all stacks in the current project.
   * @type {Menu}
   */
  var stack_menu;
  /**
   * A menu for message related links.
   * @type {Menu}
   */
  var message_menu;
  /**
   * A menu for user related links.
   * @type {Menu}
   */
  var user_menu;

  // Timeout reference for user edit domain updates.
  var edit_domain_timeout;

  /**
   * Length (in milliseconds) of the interval to refresh user edit domain data.
   * @type {Number}
   */
  var EDIT_DOMAIN_TIMEOUT_INTERVAL = 5*60*1000;

  /**
   * Length (in milliseconds) of the message lookup interval.
   * @type {Number}
   */
  var MSG_TIMEOUT_INTERVAL = 60000;

  // Height of status bar
  var global_bottom = 29;


  /**
   * CATMAID's web front-end.
   */
  var Client = function(options) {
    let self = this;

    // Lazy load images in container with ID "content" and class "lazy".
    this.blazy = new Blazy({
      selector: ".lazy",
      container: "#content",
      loadInvisible: true,
      errorClass: "missing-image"
    });

    // A reference to the currently displayed data view
    this.current_dataview = null;

    // Currently visible projects
    this.projects = null;

    // The spinner icon in the top right corner
    this._spinner = null;
    // The context help icon in the top right corner
    this._contextHelpButton = null;
    // The context help container
    this._contextHelp = document.createElement('div');
    this._contextHelp.setAttribute('id', 'context-help');
    this._contextHelp.addEventListener('click', function(e) {
      // Close context help on click on close
      if (e.target.closest('.close-box')) {
        self.setContextHelpVisibility(false);
      }
    });

    this.showContextHelp = false;
    // Indicates if help visibility is defined through URL.
    this.contextHelpVisibilityEnforced = false;

    // Timeout reference for message updates if no websockets are available
    this._messageTimeout = undefined;

    // General update WebSockets connection reference (if available)
    this._updateSocket = undefined;

    // The number of attempts of re-opening a closed socket
    this._updateSocketRetries = 0;

    // Do periodic update checks
    window.setTimeout(CATMAID.Init.checkVersion, CATMAID.Init.CHECK_VERSION_TIMEOUT_INTERVAL);

    CATMAID.Layout.on(CATMAID.Layout.EVENT_USER_LAYOUT_CHANGED, function () {
      updateLayoutMenu();
    });

    CATMAID.Project.on(CATMAID.Project.EVENT_TOOL_CHANGED,
        this._handleProjectToolChange, this);
    CATMAID.Project.on(CATMAID.Project.EVENT_PROJECT_DESTROYED,
        this._handleProjectDestroyed, this);

    // Show and hide a spinner icon in the top right corner during active
    // requests.
    CATMAID.RequestQueue.on(CATMAID.RequestQueue.EVENT_REQUEST_STARTED,
        this._handleRequestStart, this);
    CATMAID.RequestQueue.on(CATMAID.RequestQueue.EVENT_REQUEST_ENDED,
        this._handleRequestEnd, this);

    this.init(options);
  };

  Client.Settings = new CATMAID.Settings(
    'client-settings',
    {
      version: 0,
      entries: {
        table_page_length_options: {
          default: [25, 50, 100, 500, 2000, -1]
        },
        auto_widget_state_save: {
          default: true
        },
        auto_widget_state_load: {
          default: true
        },
        confirm_project_closing: {
          default: true
        },
        binary_data_transfer: {
          default: true
        },
        context_help_visibility: {
          default: false
        },
        use_file_export_streams: {
          default: false
        },
        // Expect objects with the fields: id, name, url, api_key,
        // http_auth_user, http_auth_pass.
        remote_catmaid_instances: {
          default: []
        },
<<<<<<< HEAD
        last_stack_viewer_closes_project: {
          default: true
=======
        warn_on_potential_gl_issues: {
          default: true,
>>>>>>> 9e809615
        },
      }
    });

  CATMAID.Init.on(CATMAID.Init.EVENT_PROJECT_CHANGED, function () {
    // Load user settings
    CATMAID.Client.Settings
        .load()
        .then(function () {
          /**
           * Convenience wrappers for table page length settings.
           */
          Object.defineProperties(CATMAID, {
            pageLengthOptions: {
              get: function() {
                return CATMAID.Client.Settings.session.table_page_length_options;
              },
              configurable: true,
            },
            pageLengthLabels: {
              get: function() {
                var opts = CATMAID.Client.Settings.session.table_page_length_options;
                return CATMAID.getPageLengthLabels(opts);
              },
              configurable: true,
            },
          });

          CATMAID.client.updateContextHelp();
          // Show context help if configured for this project or if enforced
          // through first URL open.
          if (CATMAID.client.contextHelpVisibilityEnforced) {
            CATMAID.client.setContextHelpVisibility(CATMAID.client.showContextHelp);
          } else {
            CATMAID.client.setContextHelpVisibility(CATMAID.Client.Settings.session.context_help_visibility);
          }
          // This should only applied the first time.
          CATMAID.client.contextHelpVisibilityEnforced = false;
        });
  });



  // The front end's root window. This should eventually become part of Client,
  // it is already initialized by it.
  CATMAID.rootWindow = null;

  /**
   * Initialize the CATMAID web front-end based on the passed in options.
   */
  Client.prototype.init = function(options) {
    var pid;
    var sids = [];
    var ss = [];
    var sg, sgs;
    var inittool;
    var z;
    var y;
    var x;
    var s;
    var zp;
    var yp;
    var xp;
    var init_active_node_id;
    var init_active_skeleton_id;
    var singleStackViewer = false;
    var initialDataviewId = null;
    var help;

    var account;
    var password;

    if ( options )
    {
      // simply parse the fragment options
      // @todo take care for the options proper range
      if ( options[ "z" ] ) z = parseInt( options[ "z" ] );
      if ( isNaN( z ) ) z = undefined;
      if ( options[ "y" ] ) y = parseInt( options[ "y" ] );
      if ( isNaN( y ) ) y = undefined;
      if ( options[ "x" ] ) x = parseInt( options[ "x" ] );
      if ( isNaN( x ) ) x = undefined;
      if ( options[ "s" ] ) s = parseFloat( options[ "s" ] );
      if ( isNaN( s ) ) s = undefined;
      if ( options[ "active_skeleton_id" ] ) init_active_skeleton_id = parseInt( options[ "active_skeleton_id" ] );
      if ( options[ "active_node_id" ] ) init_active_node_id = parseInt( options[ "active_node_id" ] );

      if ( options.hasOwnProperty("help") ) help = options["help"] !== "false";
      if (help !== undefined) {
        this.setContextHelpVisibility(help);
        this.contextHelpVisibilityEnforced = true;
      }

      if ( !(
          typeof z == "undefined" ||
          typeof y == "undefined" ||
          typeof x == "undefined" ||
          typeof s == "undefined" ) )
      {
        pid = 1;
        sids = [];
        sids[ 0 ] = 1;
        ss = [];
        ss[ 0 ] = 1;
      }
      else
      {
        if ( options[ "pid" ] ) pid = options[ "pid" ];
        if ( options[ "zp" ] ) zp = parseInt( options[ "zp" ] );
        if ( isNaN( zp ) ) zp = undefined;
        if ( options[ "yp" ] ) yp = parseInt( options[ "yp" ] );
        if ( isNaN( yp ) ) yp = undefined;
        if ( options[ "xp" ] ) xp = parseInt( options[ "xp" ] );
        if ( isNaN( xp ) ) xp = undefined;
        if ( options[ "tool" ] ) inittool = options[ "tool"];

        for ( var i = 0; options[ "sid" + i ]; ++i )
        {
          var sid = options[ "sid" + i ];
          // Make sure a stack isn't opened multiple times
          if ( -1 !== sids.indexOf( sid ) ) {
            continue;
          }
          sids.push( sid );
          if ( options[ "s" + i ] )
            ss.push( parseFloat( options[ "s" + i ] ) );
          else
            ss.push( NaN );
          if ( isNaN( ss[ i ] ) )
          {
            sids.pop();
            ss.pop();
          }
        }
      }

      if ( options[ "sg" ] ) sg = Number( options[ "sg" ] );
      if ( isNaN( sg ) ) sg = undefined;

      if ( options[ "sgs" ] ) sgs = Number( options[ "sgs" ] );
      if ( isNaN( sgs ) ) sgs = undefined;

      if ( options[ "account" ] && options[ "password" ] )
      {
        account = options[ "account" ];
        password = options[ "password" ];
      }

      // find data view setting
      if ( options[ "dataview" ] ) {
        var dataViewId = parseInt( options["dataview"] );
        if ( !isNaN(dataViewId) ) {
          initialDataviewId = dataViewId;
        }
      }

      // Check if only one stack viewer should be used for all stacks
      if ( options[ "composite" ] ) {
        singleStackViewer = ("1" === options["composite"]);
      }
    }

    CATMAID.statusBar = new CATMAID.Console();
    document.body.appendChild( CATMAID.statusBar.getView() );

    var a_url = document.getElementById( "a_url" );
    a_url.onpointerover = function( e )
    {
      this.href = project.createURL();
      return true;
    };

    $(document.body).on('click', 'a[data-role=url-to-clipboard]', function() {
      let l = document.location;
      CATMAID.tools.copyToClipBoard(l.origin + l.pathname + project.createURL());
    });

    document.getElementById( "login_box" ).style.display = "block";
    document.getElementById( "logout_box" ).style.display = "none";
    document.getElementById( "session_box" ).style.display = "none";

    // Create the toolboxes
    $('#toolbox_project').replaceWith(CATMAID.createButtonsFromActions(
      CATMAID.toolActions, 'toolbox_project', ''));
    $('#toolbox_edit').replaceWith(CATMAID.createButtonsFromActions(
      CATMAID.EditTool.actions, 'toolbox_edit', ''));
    $('#toolbox_data').replaceWith(CATMAID.createButtonsFromActions(
      CATMAID.TracingTool.actions, 'toolbox_data', ''));

    // Add the toolbar buttons:
    document.getElementById( "toolbar_nav" ).style.display = "none";
    document.getElementById( "toolbar_text" ).style.display = "none";
    document.getElementById( "toolbar_tags" ).style.display = "none";
    document.getElementById( "toolbar_roi" ).style.display = "none";
    document.getElementById( "toolbox_project" ).style.display = "none";
    document.getElementById( "toolbox_edit" ).style.display = "none";
    document.getElementById( "toolbox_ontology" ).style.display = "none";
    document.getElementById( "toolbox_data" ).style.display = "none";
    document.getElementById( "toolbox_show" ).style.display = "none";

    document.getElementById( "account" ).onkeydown = login_oninputreturn;
    document.getElementById( "password" ).onkeydown = login_oninputreturn;

    dataview_menu = new Menu();
    document.getElementById( "dataview_menu" ).appendChild( dataview_menu.getView() );
    CATMAID.DataViews.list().then(handle_dataviews);

    project_menu = new Menu();
    document.getElementById( "project_menu" ).appendChild( project_menu.getView() );

    layout_menu = new Menu();
    document.getElementById( "layout_menu" ).appendChild( layout_menu.getView() );

    stack_menu = new Menu();
    document.getElementById( "stack_menu" ).appendChild( stack_menu.getView() );

    message_menu = new Menu();
    document.getElementById( "message_menu" ).appendChild( message_menu.getView() );

    user_menu = new Menu();
    document.getElementById( "user_menu" ).appendChild( user_menu.getView() );

    var self = this;

    var loadView;
    if (initialDataviewId) {
      loadView = CATMAID.DataViews.getConfig(initialDataviewId)
        .then(function(config) {
          self.current_dataview = CATMAID.DataView.makeDataView(config);
        })
        .catch(CATMAID.handleError);
    } else {
      loadView = Promise.resolve();
    }

    // login and thereafter load stacks if requested
    loadView
      .then(function() {
        return self.login();
      })
      .then(function() {
        var tools = {
          navigator: CATMAID.Navigator,
          tracingtool: CATMAID.TracingTool,
          classification_editor: null
        };

        var load = null;
        if (sg) {
          load = CATMAID.openStackGroup(pid, sg)
            .then(function() {
              if (typeof zp == "number" && typeof yp == "number" &&
                  typeof xp == "number") {
                project.moveTo(zp, yp, xp, sgs);
              }
            });
        } else  {
          load = loadStacksFromURL(singleStackViewer);
        }

        // After stacks or stack groups have been loaded, init selected tool.
        load.then(function() {
          var tool = tools[inittool];
          if (tool) {
            project.setTool(new tool());
          }

          var locationIsProvided = typeof zp == "number" &&
              typeof yp == "number" && typeof xp == "number";
          if (init_active_node_id) {
            // initialization hack
            SkeletonAnnotations.init_active_node_id = init_active_node_id;

            if (!locationIsProvided) {
              return CATMAID.Nodes.getLocation(init_active_node_id)
                .then(function(result) {
                   return project.moveTo(result[3], result[2], result[1])
                      .then(function(){
                         return SkeletonAnnotations.staticSelectNode(init_active_node_id);
                      });
                })
                .catch(function() {
                  CATMAID.warn('Could not select node ' + init_active_node_id);
                });
            }
          } else if (init_active_skeleton_id) {
            // initialization hack
            SkeletonAnnotations.init_active_skeleton_id = init_active_skeleton_id;

            if (!locationIsProvided) {
              return CATMAID.Skeletons.getRootNode(project.id, init_active_skeleton_id)
                .then(function(result) {
                   return project.moveTo(result.z, result.y, result.x)
                      .then(function(){
                         return SkeletonAnnotations.staticSelectNode(result.root_id);
                      });
                })
                .catch(function() {
                  CATMAID.warn('Could not select skeleton ' + init_active_skeleton_id);
                });
            }
          }
        })
        .catch(function(e) {
          // Handle login errors explicitely to re-init the web client
          // after login.
          if (e instanceof CATMAID.PermissionError) {
            new CATMAID.LoginDialog(e.error, CATMAID.initWebClient).show();
          } else {
            CATMAID.handleError(e);
          }
        });

        // Open stacks one after another and move to the requested location. Load
        // the requested tool after everything has been loaded.
        function loadStacksFromURL(composite, loaded) {
          loaded = loaded || 0;
          var useExistingStackViewer = composite && (loaded > 0);
          if (pid) {
            if (sids.length > 0) {
              var noLayout = sids.length > 1;
              // Open stack and queue test/loading for next one
              var sid = sids.shift();
              var s = ss.shift();
              return CATMAID.openProjectStack(pid, sid, useExistingStackViewer, undefined, noLayout, false)
                .then(function() {
                  // Moving every stack is not really necessary, but for now a
                  // convenient way to apply the requested scale to each stack.
                  if (typeof zp == "number" && typeof yp == "number" &&
                      typeof xp == "number" && typeof s == "number" ) {
                    return project.moveTo(zp, yp, xp, s)
                      .then(function() {
                        // Queue loading of next stack
                        return loadStacksFromURL(composite, loaded + 1);
                      });
                  }
                });
            }
          }
          return Promise.resolve();
        }
      })
      .catch(CATMAID.handleError)
      .then(function() {
        if (help !== undefined) {
          self.setContextHelpVisibility(help);
        }
      });

    // the text-label toolbar

    var input_fontsize = new Input( "fontsize", 3, function( e ){ return true; }, 32 );
    document.getElementById( "input_fontsize" ).appendChild( input_fontsize.getView() );
    var input_fontcolourred = new Input( "fontcolourred", 3, function( e ){ return true; }, 255 );
    document.getElementById( "input_fontcolourred" ).appendChild( input_fontcolourred.getView() );
    var input_fontcolourgreen = new Input( "fontcolourgreen", 3, function( e ){ return true; }, 127 );
    document.getElementById( "input_fontcolourgreen" ).appendChild( input_fontcolourgreen.getView() );
    var input_fontcolourblue = new Input( "fontcolourblue", 3, function( e ){ return true; }, 0 );
    document.getElementById( "input_fontcolourblue" ).appendChild( input_fontcolourblue.getView() );

    CATMAID.rootWindow = new CMWRootNode();
    CATMAID.ui.registerEvent( "onresize", resize );

    // change global bottom bar height, hide the copyright notice
    // and move the statusBar
    CATMAID.statusBar.setBottom();

    // Context help button
    self._contextHelpButton = document.getElementById('context-help-button');
    if (self._contextHelpButton) {
      self._contextHelpButton.addEventListener('click', function() {
        self.setContextHelpVisibility(!self.showContextHelp);
      });
    }
    self.updateContextHelp();

    window.onresize();

    console.log('CATMAID (Client version ' + CATMAID.CLIENT_VERSION + ')\n' +
                'For help interacting with CATMAID from the console see:\n' +
                'https://github.com/catmaid/CATMAID/wiki/Scripting');
  };

  /**
   * Update the list of known projects. This implies a menu and data view
   * update.
   *
   * @returns {Promise} Resolved once the update is complete.
   */
  Client.prototype.updateProjects = function() {
    project_menu.update(null);

    // Set a temporary loading data view
    this.switch_dataview(new CATMAID.DataView({
       id: null,
       type: 'empty',
       config: {
         message: 'Loading...',
         classList: 'wait_bgwhite'
       }
    }));

    var self = this;
    return CATMAID.Project.list(true)
      .then(function(json) {
        self.projects = json;

        self.refresh();

        // maps project tags to parent menus (which are dropped if no project is tagged)
        var tagToMenuData = {
          '' : {
            'title': 'untagged projects',
            'comment': '',
            'note': '',
            'action': []
          }
        };

        // Prepare JSON so that a menu can be created from it. Display only
        // projects that have at least one stack linked to them.
        json.filter(function(p) {
          return p.stacks.length > 0;
        }).forEach(function(p) {
          var stacks = p.stacks.reduce(function(o, s) {
            o[s.id] = {
              'title': s.title,
              'comment': s.comment,
              'note': '',
              'action': CATMAID.openProjectStack.bind(window, p.id, s.id, false, undefined, false, true)
            };
            return o;
          }, {});
          var stackgroups = p.stackgroups.reduce(function(o, sg) {
            o[sg.id] = {
              'title': sg.title,
              'comment': sg.comment,
              'note': '',
              'action': CATMAID.openStackGroup.bind(window, p.id, sg.id, true)
            };
            return o;
          }, {});

          var projectMenuData = {
            'title': p.title,
            'note': '',
            'action': [{
              'title': 'Stacks',
              'comment': '',
              'note': '',
              'action': stacks
            }]

          };

          // only add stackgroups sub-menu if they exist
          if (stackgroups.length > 0) {
            projectMenuData.action.push({
                                          'title': 'Stack groups',
                                          'comment': '',
                                          'note': '',
                                          'action': stackgroups
                                        });
          }

          if (p.hasOwnProperty('tags')) {

            // add project to parent tag menu for each of its tags
            for (var i=0; i < p.tags.length; i++) {
              var tag = p.tags[i];
              var tagMenuData;
              if (! tagToMenuData.hasOwnProperty(tag)) {
                tagMenuData = {
                  'title': tag + ' projects',
                  'comment': '',
                  'note': '',
                  'action': []
                };
                tagToMenuData[tag] = tagMenuData;
              } else {
                tagMenuData = tagToMenuData[tag];
              }

              tagMenuData.action.push(projectMenuData);
            }

          } else {

            // add project to untagged parent
            tagToMenuData[''].action.push(projectMenuData);

          }

        });

        // place untagged projects at top of root level
        var menuData = tagToMenuData[''].action;

        // nest remaining tag menus in tag order
        var sortedTagList = Object.keys(tagToMenuData).sort();
        for (var i=1; i < sortedTagList.length; i++) {
          menuData.push(tagToMenuData[sortedTagList[i]]);
        }

        project_menu.update(menuData);

        return self.projects;
      })
      .catch(CATMAID.handleError);
  };

  /**
   * Update profile dependent information, e.g., the visibility of tools in the
   * toolbar. If a project is open and the user has browse permission, the
   * active project stays open.
   */
  Client.prototype.refresh = function() {
    if (project) {
      // Close an active project, if the active user doesn't have permission to
      // browse it.
      if (!CATMAID.mayView()) {
        project.destroy();
        project = null;
      } else {
        // Reset current tool
        project.setTool(project.getTool());
      }
    }

    // update the edit tool actions and its div container
    var new_edit_actions = CATMAID.createButtonsFromActions(CATMAID.EditTool.actions,
      'toolbox_edit', '');
    $('#toolbox_edit').replaceWith(new_edit_actions);
    if (project) {
      $('#toolbox_edit').show();
    } else {
      $('#toolbox_edit').hide();
    }
  };

  /**
   * Resize the main content and root window.
   *
   * Called by the window.onresize event.
   */
  var resize = function( e )
  {
    var top = document.getElementById( "toolbar_container" ).offsetHeight;
    var height = Math.max( 0, CATMAID.ui.getFrameHeight() - top - global_bottom );
    var width = CATMAID.ui.getFrameWidth();

    var content = document.getElementById( "content" );
    content.style.top = top + "px";
    content.style.width = width + "px";
    content.style.height = height + "px";

    var rootFrame = CATMAID.rootWindow.getFrame();
    rootFrame.style.top = top + "px";
    rootFrame.style.width = CATMAID.UI.getFrameWidth() + "px";
    rootFrame.style.height = height + "px";

    CATMAID.rootWindow.redraw();

    return true;
  };

  /**
   * Queue a login request optionally using account and password,
   * freeze the window to wait for an answer.
   *
   * If account or password are set, a new session is instantiated or an error occurs.
   * If account and password are not set, an existing session is tried to be recognised.
   *
   * @param  {string}   account
   * @param  {string}   password
   * @returns {Promise}
   */
  Client.prototype.login = function(account, password) {
    this.closeBackChannel();

    CATMAID.ui.catchEvents( "wait" );
    var login;
    if ( account || password ) {
      // Attempt to login.
      login = CATMAID.fetch('accounts/login', 'POST', {
          name: account,
          pwd : password
        });
    }
    else {
      // Check if the user is logged in.
      login = CATMAID.fetch('accounts/login', 'GET');
    }

    // Queue actual login handler
    login = login.then(handleSessionChange);

    // Handle error to reset cursor, but also return it to communicate it to
    // caller.
    login.catch(error => {
        if (error instanceof CATMAID.InactiveLoginError) {
          // If an inactive account is a member of inactivity groups, display
          // information on them. Otherwise show only a warning.
          if (error.meta && error.meta.inactivity_groups && error.meta.inactivity_groups.length > 0) {
            let dialog = new CATMAID.InactiveLoginDialog(error.meta.inactivity_groups);
            dialog.show();
            return;
          }
        }
        return CATMAID.handleError(error);
      })
      .then((function() {
        CATMAID.ui.releaseEvents();
        this.refreshBackChannel();
      }).bind(this));

    return login;
  };

  /**
   * Update the active user's edit domain (the list of user IDs whose
   * class instances they have permission to edit).
   */
  Client.prototype.refreshEditDomain = function () {
    function resetEditDomainTimeout() {
      if (edit_domain_timeout) {
        window.clearTimeout(edit_domain_timeout);
      }

      edit_domain_timeout = window.setTimeout(CATMAID.client.refreshEditDomain,
                                              EDIT_DOMAIN_TIMEOUT_INTERVAL);
    }

    CATMAID.fetch('accounts/login', 'GET')
        .then(function (json) {
          CATMAID.session.domain = new Set(json.domain);
          resetEditDomainTimeout();
        }, function () {
          CATMAID.statusBar.replaceLast('Unable to update account information (network may be disconnected).');
          resetEditDomainTimeout();
        });
  };

  // Publicly accessible session
  CATMAID.session = null;

  /**
   * Handle an updated session, typically as a reaction to a login or logout
   * action.
   *
   * @param   {Object}  session The session object returned by the back-end.
   * @returns {Promise} A promise resolving once all required updates for the
   *                    new session have been performed.
   */
  function handleSessionChange(e) {
    CATMAID.session = e;
    CATMAID.session.domain = new Set(e.domain);

    if (edit_domain_timeout) {
      window.clearTimeout(edit_domain_timeout);
    }

    if (e.id) { // Logged in as a non-anonymous user.
      document.getElementById("account").value = "";
      document.getElementById("password").value = "";
      document.getElementById("session_longname").replaceChild(
      document.createTextNode(e.longname), document.getElementById("session_longname").firstChild);
      document.getElementById("login_box").style.display = "none";
      document.getElementById("logout_box").style.display = "block";
      document.getElementById("session_box").style.display = "block";

      document.getElementById("message_box").style.display = "block";

      // Update user menu
      user_menu.update({
        "user_menu_entry_1": {
          action: CATMAID.makeURL("user/password_change/"),
          title: "Change password",
          note: "",
        },
        "user_menu_entry_2": {
          action: CATMAID.getAuthenticationToken,
          title: "Get API token",
          note: ""
        }
      });

      edit_domain_timeout = window.setTimeout(CATMAID.client.refreshEditDomain,
                                              EDIT_DOMAIN_TIMEOUT_INTERVAL);
    } else {
      document.getElementById( "login_box" ).style.display = "block";
      document.getElementById( "logout_box" ).style.display = "none";
      document.getElementById( "session_box" ).style.display = "none";

      document.getElementById( "message_box" ).style.display = "none";
    }

    // Continuation for user list retrieval
    var done = function () {
      // Try to update user profile
      try {
        if (e.userprofile) {
          CATMAID.userprofile = new CATMAID.Userprofile(e.userprofile);
        } else {
          throw new CATMAID.Error("The server returned no valid user profile.");
        }
      } catch (error) {
        /* A valid user profile is needed to start CATMAID. This is a severe error
        * and a message box will tell the user to report this problem.
        */
        throw new CATMAID.Error("The user profile couldn't be loaded. This " +
            "however, is required to start CATMAID. Please report this problem " +
            "to your administrator and try again later.", error);
      }

      // Show loading data view
      CATMAID.client.switch_dataview(new CATMAID.DataView({
         id: null,
         type: 'empty',
         config: {
            message: 'Loading list of available projects...'
         }
      }));

      var projectUpdate = CATMAID.client.updateProjects()
        .then(function() {
          var backgroundDataView = !!project;
          CATMAID.client.load_default_dataview(backgroundDataView);
        })
        .catch(CATMAID.handleError);

      // Update all datastores to reflect the current user before triggering
      // any events. This is necessary so that settings are correct when
      // updating for user change.
      var initDataStores = CATMAID.DataStoreManager.reloadAll().then(function () {
        CATMAID.Init.trigger(CATMAID.Init.EVENT_USER_CHANGED);
      });

      return Promise.all([projectUpdate, initDataStores]);
    };

    // Re-configure CSRF protection to update the CSRF cookie.
    CATMAID.setupCsrfProtection();

    var load = CATMAID.updatePermissions();
    if (e.id || (e.permissions && -1 !== e.permissions.indexOf('catmaid.can_browse'))) {
      // Asynchronously, try to get a full list of users if a user is logged in
      // or the anonymous user has can_browse permissions.
      load = load.then(CATMAID.User.getUsers.bind(CATMAID.User));
    }

    return load.then(done);
  }

  /**
   * Queue a login request on pressing return.
   * Used as onkeydown-handler in the account and password input fields.
   *
   * @param  {Object}  e Key event.
   * @return {boolean}   False if enter was pressed, true otherwise.
   */
  function login_oninputreturn(e) {
    if (e.key === 'Enter') {
      CATMAID.client.login(document.getElementById("account").value, document.getElementById("password").value);
      return false;
    } else {
      return true;
    }
  }

  /**
   * Check if there are new messages for the current user.
   */
  Client.prototype.check_messages = (function() {

    // The date of the last unread message
    var latest_message_date = null;

    return function(singleRequest) {
      CATMAID.fetch('messages/latestunreaddate')
        .then(function(data) {
          // If there is a newer latest message than we know of, get all
          // messages to display them in the message menu and widget.
          if (data.latest_unread_date) {
            if (!latest_message_date || latest_message_date < data.latest_unread_date) {
              // Save the date and get all messages
              latest_message_date = data.latest_unread_date;
              CATMAID.client.get_messages()
                .then(handle_message);
              return;
            }
          }
        })
        .catch(function(error) {
          CATMAID.statusBar.replaceLast('Unable to check for messages (network may be disconnected).');
        })
        .then((function() {
          if (!singleRequest) {
            // Check again later
            this._messageTimeout = window.setTimeout(CATMAID.client.check_messages,
                MSG_TIMEOUT_INTERVAL);
          }
        }).bind(this));
    };
  })();

  /**
   * Parse WebSockets messages and take appropriate action.
   */
  Client.prototype._handleWebsockMessage = function(message) {
    var data = JSON.parse(message.data);
    if (!data) {
      throw new CATMAID.ValueError("Unexpected message format: " +
          message.data);
    }
    var handler = CATMAID.Client.messageHandlers.get(data.event);
    if (!handler) {
      throw new CATMAID.ValueError("Unexpected message from server: " +
          message.data);
    }
    handler(this, data.payload);
  };

  Client.messageHandlers = new Map([[
        'new-message',
        function(client, payload) {
          CATMAID.msg("New message", payload.message_title);
          client.check_messages(true);
        }
      ], [
        'unknown',
        function(message) {
          var report = "An unknown message has been received" +
              (message ? (": " + message) : "");
          CATMAID.warn(report);
          console.log(report);
        }
      ]]);

  /**
   * Try to setup WebSockets channels to the back-end server to avoid long
   * polling for message updates and more. If this is not possible, resort to
   * long polling.
   */
  Client.prototype.refreshBackChannel = function() {
    if (Modernizr.websockets) {
      // Close existing socket, if any
      if (this._updateSocket) {
        this._updateSocket.close();
      }
      // Create new socket
      var url = (window.location.protocol.startsWith('https') ? 'wss://' : 'ws://') +
          window.location.host + CATMAID.makeURL('/channels/updates/');
      this._updateSocket = new WebSocket(url);

      this._updateSocket.onopen = (function() {
        console.log('WebSockets connection established.');
        this._updateSocketRetries = 0;
      }).bind(this);

      // If errors happen (e.g. the back-end doesn't support WebSockets), fall
      // back to long polling.
      this._updateSocket.onerror = (function() {
        console.log('There was an error establishing WebSockets connections. ' +
            'Falling back to long polling.');
        this.refreshLongPolling();
        // Don't call clone handler after error
        this._updateSocket.onclose = null;
      }).bind(this);

      // When a WebSockets connection is closed, try to re-open it three times
      // before falling back to long polling.
      this._updateSocket.onclose = (function() {
        let maxRetries = 3;
        if (this._updateSocketRetries >= maxRetries) {
          console.log('WebSockets connection closed and maximum number of ' +
            'retries reached, falling back to long polling.');
          this.refreshLongPolling();
        } else {
          this._updateSocket = undefined;
          ++this._updateSocketRetries;
          console.log('WebSockets connection closed. Trying to re-open it in 3 second, retry ' +
              this._updateSocketRetries + '/' + maxRetries + '.');
          setTimeout(this.refreshBackChannel.bind(this), 3000);
        }

      }).bind(this);

      this._updateSocket.onmessage = this._handleWebsockMessage.bind(this);

      // Initial message update without long polling
      this.check_messages(true);

      // In case the socket was opened before the event listener was registered.
      if (this._updateSocket.readyState == WebSocket.OPEN) {
        this._updateSocket.onopen();
      }
    } else {
      this.refreshLongPolling();
    }
  };

  /**
   * Close any existing back-end server connections.
   */
  Client.prototype.closeBackChannel = function() {
    if (this._messageTimeout) window.clearTimeout(this._messageTimeout);
  };

  /**
   * Enable long polling update functions.
   */
  Client.prototype.refreshLongPolling = function() {
    this.check_messages();
  };

  /**
   * Retrieve user messages.
   */
  Client.prototype.get_messages = function() {
    return CATMAID.fetch('messages/list');
  };

  /**
   * Handle use message request response.
   *
   * @param  {Object}  e  A map of message objects.
   */
  function handle_message(e)
  {
    if ( !CATMAID.session || !CATMAID.session.id )
      return;

    var message_container = document.getElementById( "message_container" );
    if ( !( typeof message_container === "undefined" || message_container === null ) )
    {
      //! remove old messages
      while ( message_container.firstChild ) message_container.removeChild( message_container.firstChild );

      //! add new messages
      var n = 0;
      for ( var i in e )
      {
        if (e [ i ].id == -1) {
          var notifications_count = e [ i ].notification_count;
          var notifications_button_img = $('#data_button_notifications_img');
          if (notifications_button_img !== undefined) {
            if (notifications_count > 0)
              notifications_button_img.attr('src', STATIC_URL_JS + 'images/table_notifications_open.svg');
            else
              notifications_button_img.attr('src', STATIC_URL_JS + 'images/table_notifications.svg');
          }

          delete e [ i ];
        } else {
          var timeFormatted = (new Date(e[i].time)).toLocaleString();
          e[ i ].action = CATMAID.makeURL('messages/' + e[i].id + '/mark_read');
          e[ i ].note = timeFormatted;
          ++n;
          var dt = document.createElement( "dt" );
          dt.appendChild( document.createTextNode( timeFormatted ) );
          var dd1 = document.createElement( "dd" );
          var dd1a = document.createElement( "a" );
          dd1a.href = e[ i ].action;
          dd1a.target = '_blank';
          dd1a.appendChild( document.createTextNode( e[ i ].title ) );
          dd1.appendChild( dd1a );
          var dd2 = document.createElement( "dd" );
          dd2.innerHTML = e[ i ].text;
          message_container.appendChild( dt );
          message_container.appendChild( dd1 );
          message_container.appendChild( dd2 );
        }
      }
      message_menu.update( e );
      // Make all message links open in a new page
      var links = message_menu.getView().querySelectorAll('a');
      for (var j=0; j<links.length; ++j) {
        links[j].target = '_blank';
      }
      if ( n > 0 ) document.getElementById( "message_menu_text" ).className = "alert";
      else document.getElementById( "message_menu_text" ).className = "";
    }
  }

  /**
   * Mark a message as read
   *
   * @param  {number} id ID of the message to mark as read.
   */
  Client.prototype.read_message = function(id) {
    return CATMAID.fetch('messages/' + id + '/mark_read', 'POST');
  };

  /**
   * Display the messages window.
   */
  Client.prototype.showMessages = (function()
  {
    // A reference to the currently displayed message window (if any)
    var messageWindow = null;

    return function() {
      if ( !messageWindow )
      {
        messageWindow = new CMWWindow( "Messages" );
        var messageContent = messageWindow.getFrame();
        messageContent.style.backgroundColor = "#ffffff";
        var messageContext = document.getElementById( "message_context" );
        if ( messageContext.parentNode )
          messageContext.parentNode.removeChild( messageContext );
        messageContent.appendChild( messageContext );

        messageWindow.addListener(
          function( callingWindow, signal )
          {
            switch ( signal )
            {
            case CMWWindow.CLOSE:
              if ( messageContext.parentNode )
                messageContext.parentNode.removeChild( messageContext );
              document.getElementById( "dump" ).appendChild( messageContext );
              if ( typeof project === "undefined" || project === null )
              {
                CATMAID.rootWindow.close();
                document.getElementById( "content" ).style.display = "block";
              }
              messageWindow = null;
              break;
            case CMWWindow.RESIZE:
              messageContext.style.height = messageWindow.getContentHeight() + "px";
              break;
            }
            return true;
          } );

        var rootWindow = CATMAID.rootWindow;

        /* be the first window */
        let windowContainer = document.getElementById('windows');
        if (!windowContainer) {
          throw new CATMAID.ValueError("Could not find window container");
        }
        if (rootWindow.getFrame().parentNode != windowContainer)
        {
          windowContainer.appendChild( rootWindow.getFrame() );
          document.getElementById( "content" ).style.display = "none";
        }

        if ( rootWindow.getChild() === null )
          rootWindow.replaceChild( messageWindow );
        else
          rootWindow.replaceChild( new CMWVSplitNode( messageWindow, rootWindow.getChild() ) );
      }

      messageWindow.focus();
    };

  })();

  /**
   * Queue a logout request.
   * Freeze the window to wait for an answer.
   */
  Client.prototype.logout = function() {
    this.closeBackChannel();

    CATMAID.ui.catchEvents("wait");
    var logout = CATMAID.fetch('accounts/logout', 'POST');

    logout = logout.then(handleSessionChange);

    // Handle error to reset cursor, but also return it to communicate it to
    // caller.
    logout.catch(CATMAID.handleError)
      .then((function() {
        CATMAID.ui.releaseEvents();
        this.refreshBackChannel();
      }).bind(this));

    return logout;
  };

  /**
   * An object to store profile properties of the current user.
   * @type {CATMAID.Userprofile}
   */
  CATMAID.userprofile = null;

  // a function for creating data view menu handlers
  var handleDataViewSelection = function(id) {
    // close any open project and its windows
    if (project) {
      project.destroy();
    } else {
      CATMAID.rootWindow.closeAllChildren();
    }

    CATMAID.DataViews.getConfig(id)
      .then(function(config) {
        // open data view
        var dataview = CATMAID.DataView.makeDataView(config);
        CATMAID.client.switch_dataview(dataview);
      })
      .catch(CATMAID.handleError);
  };

  function handle_dataviews(e) {
    var menuItems = {};
    /* As we want to handle a data view change in JS,
     * a function is added as action for all the menu
     * elements. Also add small links to each menu entry
     * as comment.
     */
    for ( var i in e )
    {
      var dv = e[i];
      var url = CATMAID.makeURL('?dataview=' + dv.id);
      var link = '<a class="hoverlink" href="' + url + '">&para;&nbsp;</a>';
      menuItems[i] = {
        title: dv.title,
        note: link + dv.note,
        action: handleDataViewSelection.bind(undefined, dv.id)
      };
    }

    dataview_menu.update(menuItems);
  }

  /**
   * Load a particular data view.
   *
   * @param background {bool} Optional, if the data view should only be loaded,
   *                          not activated.
   */
  Client.prototype.switch_dataview = function(dataview, background) {
    var container = document.getElementById("data_view");

    // Get container and remove old content
    while (container.firstChild) {
      container.removeChild(container.firstChild);
    }

    let self = this;
    dataview.createContent(container)
      .then(function() {
        dataview.refresh();
        // Revalidate content to lazy-load
        CATMAID.client.blazy.revalidate();

        self.current_dataview = dataview;
      });

    // Make sure container is visible
    container.style.display = "block";
  };

  /**
   * Load the default data view.
   *
   * @param background {bool} Optional, if the data view should only be loaded,
   *                          not activated.
   */
  Client.prototype.load_default_dataview = function(background) {
    var self = this;
    CATMAID.DataViews.getDefaultConfig()
      .then(function(config) {
        // If no data view is defined on the back-end, use a default data view.
        if (!config || !config.id || CATMAID.tools.isEmpty(config.config)) {
          config = {
            id: null,
            type: 'simple_project_list_data_view',
            config: {
              header: false,
              message: false
            }
          };
        }
        var dataview = CATMAID.DataView.makeDataView(config);
        self.switch_dataview(dataview, background);
      })
      .catch(CATMAID.handleError);
  };

  Client.prototype.handleKeyPress = function(e) {
    if (this.current_dataview) {
      if (CATMAID.tools.isFn(this.current_dataview.handleKeyPress)) {
        return this.current_dataview.handleKeyPress(e);
      }
    }
    return false;
  };

  Client.prototype._handleProjectToolChange = function() {
    this.updateContextHelp();
  };

  Client.prototype._handleProjectDestroyed = function() {
    this.updateContextHelp(true);
  };

  Client.prototype._handleRequestStart = function() {
    this.setSpinnerVisibility(true);
    this.setContextHelpButtonVisibility(false);
  };

  Client.prototype._handleRequestEnd = function() {
    this.setSpinnerVisibility(false);
    this.setContextHelpButtonVisibility(true);
  };

  Client.prototype.setSpinnerVisibility = function(visible) {
    if (!this._spinner) {
      this._spinner = document.getElementById( "spinner" );
    }
    if (this._spinner) {
      this._spinner.style.display = visible ? "block" : "none";
    }
  };

  Client.prototype.setContextHelpButtonVisibility = function(visible) {
    if (!this._contextHelpButton) {
      this._contextHelpButton = document.getElementById("context-help-button");
    }
    if (this._contextHelpButton) {
      this._contextHelpButton.style.display = visible ? "block" : "none";
    }
  };

  Client.prototype.setContextHelpVisibility = function(visible) {
    if (!this._contextHelp) {
      this._contextHelp = document.getElementById("context-help");
    }
    let dialogContainer = document.getElementById('dialogs');
    if (this._contextHelp && dialogContainer) {
      if (visible) {
        dialogContainer.appendChild(this._contextHelp);
      } else if (this._contextHelp.parentNode == dialogContainer) {
        dialogContainer.removeChild(this._contextHelp);
      }
    }
    this.showContextHelp = visible;
  };

  Client.prototype.updateContextHelp = function(forceNoProject) {
    if (!this._contextHelp) {
      this._contextHelp = document.getElementById("context-help");
    }
    if (!this._contextHelp) {
      return;
    }

    let content = [
      '<div class="close-box"><i class="fa fa-close"></i></div>',
      '<div class="content">',
      '<h1>Overview</h1>',
      '<p>CATMAID is a collaborative platform for browsing large image stacks, ',
      'neuron reconstruction, circuit and morphology ananlysis as well as ',
      'ontology annotation.</p>'
    ];

    if (project && !forceNoProject) {
      Array.prototype.push.apply(content, [
        '<p>With a project open, the top bar provides access to ',
        'various tools. The first section contains general tools (<em>Open Widget</em>, ',
        '<em>Navigator</em>, <em>Settings</em>, <em>Help</em>). The second section ',
        'shows all enabled workflow tools (<em>Neuron reconstruction</em>, ',
        '<em>Ontologies</em>, ...). With a particular workflow tool selected, a ',
        'provides quick access icons for widgets related to this tool.</p>',
        '<p>There is a dynamically adjusted scale displayed in the lower left ',
        'corner. The little blue/white box in the lower left corner is used to ',
        'toggle the display of the layer settings, which all the configuration ',
        'of all displayed <em>layers</em> in the current <em>Stack Viewer</em>. ',
        'If <em>WebGL</em> is enabled, tools like additive color blending, look ',
        'up tables or contrast / saturation / brighness adjustment can be ',
        'configured there.  The lower right corner provides access to a thumbnail ',
        'sized overview image of the current location.<p>'
      ]);

      let tool = project.getTool();
      if (tool && CATMAID.tools.isFn(tool.getContextHelp)) {
        content.push(tool.getContextHelp());
      }
    } else {
      Array.prototype.push.apply(content, [
        '<p>The front-page is organized in so called ',
        '<em>data views</em>. In their simplest form the current ',
        'data view shows all projects visible to the current user ',
        'along with their linked <em>Stacks</em> and <em>Stack groups</em>.</p>',
        '<p>Other views are, however, possible as well so that other ',
        'or filered content might be shown. Custom data views can be ',
        'configured in the admin interface. The context menu for the ',
        '<em>Home</em> menu link in the top tool bar provides access ',
        'to all available data views. The small icon at the right of ',
        'each menu entry allows to link directly to a particular view.</p>',
        '<p>The <em>Projects menu</em> provides an alternate way to access ',
        'visible projects. For each project, stacks and stack groups are ',
        'shown in the menu. ',
        'Clicking on a particular <em>Stack</em> or <em>Stack group</em> ',
        'link will open the respective project along with the selected ',
        'stack selection.</p>'
      ]);
    }

    this._contextHelp.innerHTML = content.join('');
  };

  /**
   * Warns the user with a dialog about potential WebGL performance issues.
   */
  Client.warnOnPotentialGlPerformanceProblems = function () {
    let glSupported = PIXI.utils.isWebGLSupported(false);
    let glSupportedStrict = PIXI.utils.isWebGLSupported(true);

    if (CATMAID.Client.Settings.session.warn_on_potential_gl_issues &&
        glSupported && !glSupportedStrict) {
      let handler = (e) => {
        if (e.target.id !== 'no-gl-perf-warn') return;
        CATMAID.Client.Settings.session.warn_on_potential_gl_issues = !e.target.checked;
      };
      document.addEventListener('change', handler);
      let duration = 5000;
      CATMAID.warn("Potential graphics performance problem: due to the graphics hardware or graphics driver installed, rendering speed might be reduced. Potential fix in case of Nvidia hardware and Linux: make sure official Nvidia drivers are in use.<br /><label><input id='no-gl-perf-warn' type='checkbox' style='position:relative; top:0.25em;' />Don't show again</label>", {
        duration: duration,
      });
      // Remove the handler after three times the duration to allow users to
      // click on it. There are certainly more robust ways to do this, but for
      // this corner case, a simpler approach like this feels justified.
      setTimeout(() => {
        document.removeEventListener('change', handler);
      }, 3 * duration);
    }
  };

  // Export Client
  CATMAID.Client = Client;

  /**
   * Open the given a specific stack group in a project.
   *
   * @param {number}  pid          ID of the project to open.
   * @param {number}  sgid         ID of the stack group to open.
   * @param {boolean} handleErrors (optional) If true, errors are handled
   *                               internally and even in the case of errors a
   *                               resolved promise is returned
   * @returns promise that will be resolved on success
   */
  CATMAID.openStackGroup = function(pid, sgid, handleErrors) {
    var request = CATMAID.fetch(pid + "/stackgroup/" + sgid + "/info", "GET")
      .then(function(json) {
        if (!json.stacks || 0 === json.stacks.length) {
          // If a stack group has no stacks associated, cancel loading.
          CATMAID.error("The selected stack group has no stacks associated",
              "Canceling loading");
          return;
        }

        if (project) {
          project.destroy();
        }

        CATMAID.throwOnInsufficientWebGlContexts(json.stacks.length);
        CATMAID.Client.warnOnPotentialGlPerformanceProblems();

        var loadedStackViewers = [];

        // Open first stack
        return loadNextStack(json.project_id, 0, json.id, json.stacks);

        function loadNextStack(pid, stackIndex, sgId, stacks, firstStackViewer) {
          var stack = stacks[stackIndex];
          return CATMAID.fetch(pid + '/stack/' + stack.id + '/info')
            .then(function(json) {
              var stackViewer;
              // If there is already a stack loaded and this stack is a channel of
              // the group, add it to the existing stack viewer. Otherwise, open
              // the stack in a new stack viewer.
              if (firstStackViewer && 'channel' === stack.relation) {
                stackViewer = firstStackViewer;
              }
              // Try to load stacks and continue trying if loading fails for
              // one. Load stacks invisible (opacity of 0) to avoid a Pixi.js
              // initialization problem with multiple renderers at the same
              // time.
              return handle_openProjectStack(json, stackViewer, undefined, true)
                .catch(CATMAID.handleError)
                .then(function(newStackViewer) {
                  loadedStackViewers.push(newStackViewer);
                  var nextIndex = stackIndex + 1;
                  if (nextIndex < stacks.length) {
                    var sv = firstStackViewer ? firstStackViewer : newStackViewer;
                    return loadNextStack(pid, nextIndex, sgId, stacks, sv);
                  } else {
                    project.lastLoadedStackGroup = {
                      id: sgId,
                      stacks: stacks
                    };
                    CATMAID.layoutStackViewers();
                    // Make all stack layers visible, they have been initialized
                    // invisible.
                    for (var i=0; i<loadedStackViewers.length; ++i) {
                      var sv = loadedStackViewers[i];
                      var stackLayers = sv.getLayersOfType(CATMAID.StackLayer);
                      for (var j=0; j<stackLayers.length; ++j) {
                        var tl = stackLayers[j];
                        tl.setOpacity(1.0);
                        tl.redraw();
                      }
                    }
                  }
                });
            });
        }
      });

    // Catch error, but return rejected promise
    request.catch(function(error) {
      if (error && error.error && error.detail) {
        CATMAID.error("Couldn't load stack group: " + error.error, error.detail);
      } else {
        CATMAID.error("Couldn't load stack group", error);
      }
    });

    if (handleErrors) {
      request = request.catch(CATMAID.handleError);
    }
    return request;
  };

  /*
   * Open a project and stack in a stack viewer, returning a promise yielding
   * the stack viewer.
   *
   * @param  {number|string} projectID   ID of the project to open. If different
   *                                     than the ID of the currently open
   *                                     project, it will be destroyed.
   * @param  {number|string} reorientedStackID ID of the stack to open.
   * @param  {boolean} useExistingViewer True to add the stack to the existing,
   *                                     focused stack viewer.
   * @param  {number}  mirrorInde        An optional mirror index, defaults to
   *                                     the first available.
   * @param  {boolean} noLayout          Falsy to layout all available stack
   *                                     viewers (default).
   * @param  {boolean} handleErrors      (optional) If true, errors are handled
   *                                     internally and even in the case of
   *                                     errors a resolved promise is returned
   * @return {Promise}                   A promise yielding the stack viewer.
   */
  CATMAID.openProjectStack = function(projectID, reorientedStackID, useExistingViewer,
      mirrorIndex, noLayout, handleErrors) {
    if (project && project.id != projectID) {
      project.destroy();
    }

    let {stackID, reorient} = CATMAID.Stack.parseReorientedID(reorientedStackID);

    CATMAID.ui.catchEvents("wait");
    var open = CATMAID.fetch(projectID + '/stack/' + stackID + '/info')
      .then(function(json) {
        return handle_openProjectStack(json,
            useExistingViewer ? project.focusedStackViewer : undefined,
            mirrorIndex,
            undefined,
            reorient)
          .then(function() {
            if (noLayout) {
              return;
            }
            try {
              // Don't let all of open() fail, only because the layout failed
              CATMAID.layoutStackViewers();
            } catch(error) {
              CATMAID.handleError(error);
            }
          });
      });

    // Catch any error, but return original rejected promise
    open.catch(function(e) {
      CATMAID.ui.releaseEvents();
    });

    if (handleErrors) {
      open = open.catch(CATMAID.handleError);
    }
    return open;
  };

  function updateLayoutMenu() {
    var layoutMenuContent = [{
      id: 'save-current-layout',
      title: 'Save current layout',
      note: '',
      action: function() {
        // Ask for name
        var dialog = new CATMAID.OptionsDialog();
        dialog.appendMessage('Please enter the name for the new layout');
        var nameInput = dialog.appendField("Name: ", 'new-layout-name', '', true);
        dialog.onOK = function() {
          var layoutName =nameInput.value.trim();
          if (layoutName.length === 0) {
            throw new CATMAID.ValueError('Please choose a valid layout name');
          }
          CATMAID.Layout.addUserLayout(layoutName, CATMAID.rootWindow)
            .then(function() {
              CATMAID.msg('Success', 'New layout "' + layoutName + '" stored');
            })
            .catch(CATMAID.handleError);
        };
        dialog.show('auto', 'auto');
      }
    }, {
      id: 'close-all-widgets',
      title: 'Close all widgets',
      note: '',
      action: function() {
        if (!confirm('Are you sure you want to close all widgets?')) {
          return;
        }
        CATMAID.WindowMaker.closeAllButStackViewers(project.getStackViewers());
      }
    }];
    var userLayouts = CATMAID.Layout.Settings.session.user_layouts;
    if (userLayouts && userLayouts.length > 0) {
      userLayouts.forEach(function(spec) {
        try {
          let info = CATMAID.Layout.parseAliasedLayout(spec);
          layoutMenuContent.push({
            id: 'layout-' + layoutMenuContent.length,
            title: info.name,
            note: '',
            action: function() {
              let layout = new CATMAID.Layout(info.spec);
              if (CATMAID.switchToLayout(layout)) {
                CATMAID.msg('Success', 'Layout ' + info.name + ' loaded');
              }
            }
          });
        } catch (error) {
          CATMAID.warn(error);
        }
      });
    }

    layout_menu.update(layoutMenuContent);
  }

  /**
   * Open a stack from a stack info API JSON response. Open the project or, if
   * already opened, add the stack to the opened project. If not opening a new
   * project, an existing stack viewer can be specified to receive the stack.
   *
   * @param  {Object} e                JSON response from the stack info API.
   * @param  {StackViewer} stackViewer Viewer to which to add the stack.
   * @param  {number}      mirrorIndex Optional mirror index, defaults to
   *                                   the first available.
   * @param  {Boolean} hide            The stack's layer will initially be
   *                                   hidden.
   * @return {Promise}                 A promise yielding the stack viewer
   *                                   containing the new stack.
   */
  function handle_openProjectStack( e, stackViewer, mirrorIndex, hide, reorient )
  {
    if (!stackViewer) {
      CATMAID.throwOnInsufficientWebGlContexts(1);
      CATMAID.Client.warnOnPotentialGlPerformanceProblems();
    }
    // If the stack's project is not the opened project, replace it.
    if (!(project && project.id == e.pid)) {
      project = new CATMAID.Project(e.pid);
      project.register();
      // Update all datastores to reflect the active project before triggering
      // any events. This is necessary so that settings are correct when
      // updating for the project change.
      return Promise.all([project.updateInterpolatableLocations(),
          CATMAID.DataStoreManager.reloadAll()]).then(function () {
        CATMAID.Init.trigger(CATMAID.Init.EVENT_PROJECT_CHANGED, project);

        updateLayoutMenu();

        // Make menus visible if a project is loaded, otherwise hide them.
        var layoutMenuBox = document.getElementById( "layoutmenu_box" );
        layoutMenuBox.firstElementChild.lastElementChild.style.display = "none";
        layoutMenuBox.style.display = "block";

        // Update the projects stack menu. If there is more than one stack
        // linked to the current project, a submenu for easy access is
        // generated. This need to be done only once on project creation.
        stack_menu.update();
        CATMAID.Stack.list(project.id, true)
          .then(function(stacks) {
            if (stacks.length > 1) {
              var stack_menu_content = [];
              stacks.forEach(function(s) {
                stack_menu_content.push({
                    id: s.id,
                    title: s.title,
                    note: '',
                    action: [{
                        title: 'Open in new viewer',
                        note: '',
                        action: CATMAID.openProjectStack.bind(window, s.pid, s.id, false, undefined, true, true)
                      },{
                        title: 'Add to focused viewer',
                        note: '',
                        action: CATMAID.openProjectStack.bind(window, s.pid, s.id, true, undefined, true, true)
                      }
                    ]
                  }
                );
              });

              stack_menu.update( stack_menu_content );
              var stackMenuBox = document.getElementById( "stackmenu_box" );
              stackMenuBox.firstElementChild.lastElementChild.style.display = "none";
              stackMenuBox.style.display = "block";
            }
          }).catch(CATMAID.handleError);

        return loadStack(e, undefined, hide, reorient);
      });
    } else {
      // Call loadStack() asynchronously to catch potential errors in the
      // promise handling code. Otherwise, an error during the construction of
      // one stack viewer will cancel the following ones.
      return new Promise(function(resolve, reject) {
        resolve(loadStack(e, stackViewer, hide, reorient));
      });
    }

    function loadStack(e, stackViewer, hideStackLayer, reorient) {
      var useExistingViewer = typeof stackViewer !== 'undefined';

      var stack = new CATMAID.Stack.fromStackInfoJson(e);
      if (CATMAID.tools.isNumber(reorient)) {
        stack = new CATMAID.ReorientedStack(stack, reorient);
      }

      // If this is a label stack, not a raw stack, create a label annotation
      // manager.
      // TODO: should eventually use a backend image label space instead.
      if (!!stack.labelMetadata()) {
        CATMAID.LabelAnnotations.get(stack);
      }

      if (!useExistingViewer) {
        stackViewer = new CATMAID.StackViewer(project, stack);
      }

      document.getElementById( "toolbox_project" ).style.display = "block";

      var stackLayerConstructor = CATMAID.StackLayer.preferredConstructorForStack();
      var stackLayer = new stackLayerConstructor(
          stackViewer,
          "Image data (" + stack.title + ")",
          stack,
          mirrorIndex,
          !hideStackLayer,
          hideStackLayer ? 0 : 1,
          !useExistingViewer,
          CATMAID.StackLayer.INTERPOLATION_MODES.INHERIT,
          true);

      if (!useExistingViewer) {
        stackViewer.addLayer("StackLayer", stackLayer);

        project.addStackViewer( stackViewer );

        // refresh the overview handler to also register the pointer events on the buttons
        stackViewer.layercontrol.refresh();
      } else {
        stackViewer.addStackLayer(stack, stackLayer);
      }

      CATMAID.ui.releaseEvents();
      return stackViewer;
    }
  }

  CATMAID.getAuthenticationToken = function() {
    var dialog = new CATMAID.OptionsDialog('API Authentication Token', undefined, true);
    dialog.appendMessage('To retrieve your API authentication token, you must ' +
                         're-enter your password.');
    var password = dialog.appendField('Password:', 'password', '', true);
    password.setAttribute('type', 'password');
    dialog.onCancel = function() {
      $(this.dialog).dialog("destroy");
    };
    dialog.onOK = function () {
      CATMAID.fetch('/api-token-auth/',
                    'POST',
                    {username: CATMAID.session.username,
                     password: password.value})
          .then(function (json) {
            $(dialog.dialog).dialog("destroy");
            var resultDialog = new CATMAID.OptionsDialog('API Authentication Token');
            resultDialog.appendHTML('Your API token is');
            var container = document.createElement('p');
            var token = document.createElement('input');
            token.setAttribute('value', json.token);
            token.setAttribute('readonly', true);
            token.setAttribute('size', 40);
            var copyButton = $('<button />')
                .button({
                  icons: {primary: "ui-icon-clipboard"},
                  label: 'Copy to clipboard',
                  text: false
                })
                .click(function () {
                  token.select();
                  document.execCommand('copy');
                });
            container.appendChild(token);
            container.appendChild(copyButton.get(0));
            resultDialog.dialog.appendChild(container);
            resultDialog.appendHTML(
                'This token is tied to your account and shares your ' +
                'permissions. ' +
                'Requests using this token can do anything your account can ' +
                'do, so <b>do not distribute this token or check it into ' +
                'source control.</b>');
            resultDialog.appendHTML(
                'For help using your API token, see the ' +
                '<a target="_blank" href="' +
                CATMAID.makeDocURL('api.html#api-token') + '">' +
                'API use documentation</a> and ' +
                '<a target="_blank" href="' + CATMAID.makeURL('/apis/') + '">' +
                'this server\'s API documentation</a>.');
            resultDialog.show(460, 280, true);
          })
          .catch(function(error) {
            if (error.statusCode === 400) {
              CATMAID.warn("Wrong password");
            } else {
              CATMAID.handleError(error);
            }
          });
    };

    dialog.show(460, 200, true);
  };

  /**
   * Initialize CATMAID.
   *
   * Check browser capabilities.
   * Parse deep link from the URL if necessary.
   * Setup UI and windowing system.
   *
   * Called by the onload-handler of document.body.
   */
  CATMAID.initWebClient = function() {
    // If the browser supports everything but webgl, let the user dismiss the warning message
    if (Modernizr.opacity && Modernizr.canvas && Modernizr.svg && Modernizr.json)
    {
      $('#browser_unsupported .message').append($('<p><a href="#">Dismiss<a/></p>').click(function () {
        $('#browser_unsupported').hide();
      }));
    }

    // If promises are missing, load a polyfill then try to init again.
    if (!Modernizr.promises)
    {
      var script = document.createElement('script');
      script.type = 'text/javascript';
      script.src = STATIC_URL_JS + 'libs/promise-polyfill/es6-promise-2.0.1.min.js';
      script.onload = function () {
        window.ES6Promise.polyfill();
        Modernizr.promises = true;
        CATMAID.initWebClient();
      };
      document.head.appendChild(script);
      return;
    }

    // Initialize a new CATMAID front-end
    var options = CATMAID.tools.parseQuery(window.location.search);
    CATMAID.client = new CATMAID.Client(options);
  };

  CATMAID.mayEdit = function() {
    return checkPermission('can_annotate');
  };

  CATMAID.mayView = function() {
    return checkPermission('can_annotate') || checkPermission('can_browse');
  };

  function checkPermission(p) {
    return CATMAID.hasPermission(project.getId(), p);
  }

})(CATMAID);<|MERGE_RESOLUTION|>--- conflicted
+++ resolved
@@ -199,13 +199,11 @@
         remote_catmaid_instances: {
           default: []
         },
-<<<<<<< HEAD
         last_stack_viewer_closes_project: {
-          default: true
-=======
+          default: true,
+        },
         warn_on_potential_gl_issues: {
           default: true,
->>>>>>> 9e809615
         },
       }
     });

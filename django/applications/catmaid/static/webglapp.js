--- conflicted
+++ resolved
@@ -144,12 +144,9 @@
   this.synapse_clustering_bandwidth = 5000;
   this.smooth_skeletons = false;
   this.smooth_skeletons_sigma = 200; // nm
-<<<<<<< HEAD
   this.resample_skeletons = false;
   this.resampling_delta = 3000; // nm
-=======
   this.skeleton_line_width = 3;
->>>>>>> d3147a88
 };
 
 WebGLApplication.prototype.Options.prototype = {};
@@ -656,11 +653,14 @@
   dialog.appendChild(document.createElement("br"));
 
   var optionField = function(label, units, size, checkboxKey, valueKey) {
-    var checkbox = document.createElement('input');
-    checkbox.setAttribute("type", "checkbox");
-    if (options[checkboxKey])
-      checkbox.setAttribute("checked", true);
-    dialog.appendChild(checkbox);
+    var checkbox;
+    if (checkboxKey) {
+      checkbox = document.createElement('input');
+      checkbox.setAttribute("type", "checkbox");
+      if (options[checkboxKey])
+        checkbox.setAttribute("checked", true);
+      dialog.appendChild(checkbox);
+    }
     dialog.appendChild(document.createTextNode(label));
     var number = document.createElement('input');
     number.setAttribute('type', 'text');
@@ -676,16 +676,7 @@
 
   var resample = optionField('Toogle resampling skeleton slabs, with delta: ', ' nm.', 5, 'resample_skeletons', 'resampling_delta');
 
-
-  dialog.appendChild(document.createTextNode('Skeleton Line Width: '));
-  var linewidth = document.createElement('input');
-  linewidth.setAttribute('type', 'text');
-  linewidth.setAttribute('id', 'skeleton-line-width');
-  linewidth.setAttribute('value', options.skeleton_line_width);
-  linewidth.setAttribute('size', '7');
-  dialog.appendChild(linewidth);
-  dialog.appendChild(document.createTextNode(' nm.'));
-  dialog.appendChild(document.createElement("br"));
+  var linewidth = optionField('Skeleton rendering line width: ', ' pixels.', 5, null, 'skeleton_line_width');
 
   var submit = this.submit;
 
@@ -718,48 +709,33 @@
         options.meshes_color = options.validateOctalString("#meshes-color", options.meshes_color);
         options.lean_mode = blean.checked;
 
-        var refresh = false,
-            refreshFn = function(old_value, new_value) { refresh = old_value != new_value; };
-
-        var read = function(checkbox, checkboxKey, valueField, valueKey, callback) {
+        var read = function(checkbox, checkboxKey, valueField, valueKey) {
           var old_value = options[checkboxKey];
           if (checkbox) options[checkboxKey] = checkbox.checked;
           try {
             var new_value = parseInt(valueField.value);
             if (new_value > 0) {
               options[valueKey] = new_value;
-              if (callback) callback(old_value, new_value);
+              return old_value != new_value;
             } else alert("'" + valueKey + "' must be larger than zero.");
           } catch (e) {
             alert("Invalid value for '" + valueKey + "': " + valueField.value);
           }
+          return false;
         };
 
-        read(smooth[0], 'smooth_skeletons', smooth[1], 'smooth_skeletons_sigma', refreshFn);
-
-        var old_bandwidth = options.synapse_clustering_bandwidth;
-        read(null, null, ibandwidth, 'synapse_clustering_bandwidth', null);
-
-        read(resample[0], 'resample_skeletons', resample[1], 'resampling_delta', refreshFn);
-
-
-        var old_skeleton_line_width = options.skeleton_line_width,
-            new_skeleton_line_width = old_skeleton_line_width;
-        try {
-          new_skeleton_line_width = parseInt(linewidth.value);
-          if (new_skeleton_line_width > 0) options.skeleton_line_width = new_skeleton_line_width;
-          else alert("Skeleton line width must be larger than zero.");
-        } catch (e) {
-          alert("Invalid value for skeleton line width: '" + linewidth.value + "'");
-        }
+        var changed_sigma = read(smooth[0], 'smooth_skeletons', smooth[1], 'smooth_skeletons_sigma'),
+            changed_bandwidth = read(null, null, ibandwidth, 'synapse_clustering_bandwidth', null),
+            changed_delta = read(resample[0], 'resample_skeletons', resample[1], 'resampling_delta'),
+            changed_line_width = read(null, null, linewidth[1], 'skeleton_line_width', null);
 
 				space.staticContent.adjust(options, space);
-				space.content.adjust(options, space, submit, old_bandwidth, old_skeleton_line_width);
+				space.content.adjust(options, space, submit, changed_bandwidth, changed_line_width);
 
 				// Copy
 				WebGLApplication.prototype.OPTIONS = options.clone();
 
-        if (refresh) updateSkeletons();
+        if (changed_sigma || changed_delta) updateSkeletons();
         else space.render();
 
 				$(this).dialog("close");
@@ -1201,7 +1177,7 @@
 };
 
 /** Adjust content according to the persistent options. */
-WebGLApplication.prototype.Space.prototype.Content.prototype.adjust = function(options, space, submit, old_bandwidth, old_skeleton_line_width) {
+WebGLApplication.prototype.Space.prototype.Content.prototype.adjust = function(options, space, submit, changed_bandwidth, changed_line_width) {
 	if (options.show_meshes) {
     if (0 === this.meshes.length) {
 		  this.loadMeshes(space, submit, options.createMeshMaterial());
@@ -1213,15 +1189,15 @@
 
 	this.active_node.setVisible(options.show_active_node);
 
-  if (old_bandwidth !== options.synapse_clustering_bandwidth
-      && 'synapse-clustering' === options.connector_color) {
+  if (changed_bandwidth && 'synapse-clustering' === options.connector_color) {
     space.updateConnectorColors(options, Object.keys(this.skeletons).map(function(skid) { return this.skeletons[skid]; }, this));
   }
 
-  if (old_skeleton_line_width !== options.skeleton_line_width) {
-    space.updateSkeletonLineWidth(options, Object.keys(this.skeletons).map(function(skid) { return this.skeletons[skid]; }, this));
-  }
-
+  if (changed_line_width) {
+    Object.keys(this.skeletons).forEach(function(skid) {
+      this.skeletons[skid].changeSkeletonLineWidth(options.skeleton_line_width);
+    }, this);
+  }
 };
 
 
@@ -1977,12 +1953,6 @@
   }, this);
   this.space.updateConnectorColors(this.options, skeletons, this.space.render.bind(this.space));
 };
-
-WebGLApplication.prototype.Space.prototype.updateSkeletonLineWidth = function(options, skeletons, callback) {
-    skeletons.forEach(function(skeleton) {
-      skeleton.changeSkeletonLineWidth(options.skeleton_line_width);
-    });
-}
 
 WebGLApplication.prototype.Space.prototype.updateConnectorColors = function(options, skeletons, callback) {
   if ('cyan-red' === options.connector_color) {

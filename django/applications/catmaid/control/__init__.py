--- conflicted
+++ resolved
@@ -40,11 +40,7 @@
 from useranalytics import *
 from classification import *
 from notifications import *
-<<<<<<< HEAD
 from segment import *
 from sopnet import *
 from roi import *
-=======
-from roi import *
-from tracing import *
->>>>>>> cee2615d
+from tracing import *
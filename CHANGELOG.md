## Under development


### Notes

- The version requires PostgreSQL 12. If you also want to upgrade PostGIS,
  update PostGIS first and run ``ALTER EXTENSION postgis UPDATE;`` in every
  existing database in the cluster that should be upgraded. For docker-compose
  setups this database update is performed automatically if `DB_UPDATE=true` is
  set for the `db` container (watch the Docker output). CATMAID's documentation
  Docker has more information. If a replication setup is in use, the database
  configuration changes for Postgres 12. CATMAID's replication documentation
  explains what needs to be done.

  In Postgres 12, JIT compilation is available to the planner by default. We
  found that being more conservative with the use of it helped a few common
  queries (like the tracing data field of view). We set the required minimum
  cost of JIT use to 1,000,000 in ``postgresql.conf``::

    jit_above_cost = 1000000

- If R extensions are used, make sure to use R 3.6. On Ubuntu this can be made
  available by first installing the official R PPA repository:

  sudo gpg --keyserver hkp://keyserver.ubuntu.com:80 --recv-key E084DAB9
  sudo gpg -a --export E084DAB9 | sudo apt-key add -
  echo "deb https://cloud.r-project.org/bin/linux/ubuntu xenial-cran35/" | sudo tee -a /etc/apt/sources.list

  And second update the package index and update the local R setup:

  sudo apt-get update
  sudo apt-get install r-base r-base-dev mesa-common-dev libglu1-mesa-dev \
                     libssl-dev libssh2-1-dev libcurl4-openssl-dev cmtk

  This also requires updating all installed R packages. In all likelihood this
  requires executing "manage.py catmaid_setup_nblast_environment".

- The default downsample factors for a stack without explicit factors defined,
  changed slightly: if you relied on the automatic creation of downsample
  factors for image stacks, make sure the changed behavior still works for you
  or enforce the previous configuration with an explicit specification of
  downsample factors. Previously as many zoom levels as needed were created to
  map the image size in a quadratic fashion per level onto a 1024x1024px tile.
  Instead of hard-coding the 1024px, the minimum tile size defined in the mirror
  set is used. Without any mirrors, no extra zoom levels will be assumed.

### Features and enhancements

Neuron renaming:

- There is now a new neuron renaming dialog, which allows a search/replace
  renaming workflow for many neurons at the same time. This can be launched
  through the "Rename" button in both the Neuron Search widget and the neuron
  lists of the Neuron Navigator (e.g. neurons with a particular annotation).

- The dialog supports simple find/replace, but also regular expressions
  including capture groups and presents live previews.

Neuron search:

- Neuron search: add option to show meta data columns (cable length, number of
  nodes, creation time and last edition time) for neurons.

- Removal tools for annotations are now opt-in, i.e. not shown by default. To
  enable them during annotation display, click the "Show removal tools"
  checkbox.

- The optional annotation column has now the option to only show annotations
  with a particular meta-annotation. This meta-annotation can be configured in
  the input field in the table column header.

Volume manager:

- The table of filters applied to input neurons for volume creation has now a
  new "Actions" column. At the moment this includes a "Remove" link for each
  filter. This makes it easier to try different filters without removing all
  other filters

- For new node filters during volume creation, the merge mode can now be
  selected, i.e. whether additional filters will be combined using OR or AND.

Graph widget:

- Add options to configure the edge text outline size and opacity. The options
  area available from the properties dialog.

3D viewer:

- For both in-widget and exported animations a duration time in seconds can now
  be specified. When enabled and an animation is played in the 3D Viewer, the
  duration will just stop rotation and any other ongoing animation after the
  specified time in seconds. If enabled for an animation export, it determines
  the total length of the video, regardless of history or rotation settings.

- The history export in the animation export doesn't use a frame number input
  field anymore and the "Complete history" checkbox has been removed, too.
  Instead, the duration input can be used. If the duration input isn't enabled,
  the complete history is exported.

- Both in-widget and exported animations don't need to have rotation anymore. A
  new checkbox can be used to disabled rotation. Without rotation the camera
  will just keep its position at the moment.

- Zoom behavior of the camera can be animated both for in-widget and export
  animations. When enabled, a speed of nm/sec can be defined for the camera with
  which it will move towards its target. This setting is both available in the
  animation tab and the export dialog.

- A scaled version of the Strahler analysis shading mode has been added. The
  scaling factor can be adjusted in the Shading parameters tab. This is mainly
  useful for visualization.

Skeleton history widget:

- Skeletons to query can now also be appened through the common skeleton source
  controls.

- Now past skeletons with different skeleton IDs than the query IDs are
  displayed as well as part of the graph.

- Edges show now more information in their labels: the number of nodes added as
  well as the number of nodes deleted from the transition of nodes from skeleton
  A to skeleton B.

- By default skeleton refreshs keep all nodes in-place. To try a different
  version of the current layout, use the "Relayout" button.

Docker:

- Asynchronous tasks can now also be run inside the Docker container. Celery and
  RabbitMQ are run by default, but can also be run in separate containers (see
  CM_CELERY_BROKER_URL, CM_CELERY_WORKER_CONCURRENCY and CM_RUN_CELERY
  Docker environment variables).

- Maintenance tasks are now automatically executed inside the Docker container
  if Celery is enabled. This happens around midnight UTC by default, but the
  time zone can be adjusted using the CM_CELERY_TIMEZONE environment variable.
  For instance, use "America/New_York' for US east coast time. This way,
  maintenance tasks can be moved to whenever local midnight is.

Administration:

- External accounts can now be used to sign-in to a CATMAID instance (if
  enabled) using OAuth2. The documentation has details on how to configure this.
  This can allow users with e.g. an existing Orcid ID or GitHub account to
  sign-in to a CATMAID instance. If enabled, there is now a menu displayed when
  hovering the mouse over the "Login" button in the upper right corner.

- Like every other new user, users created this way can be in default user
  groups (`NEW_USER_DEFAULT_GROUPS` setting) and the default tool visibility
  settings apply as well.

- Project importer: YAML data can now also be pasted into a text box for
  project import, just like JSON data.

- The basic scripts/tiles/tile Bash 2D tiling script now by default creates as
  many zoom levels until the whole image fits on one tile (rather than two like
  before). It also accepts now an additional optional argument with which the
  number of zoom levels to generate can be specified. Moreover it also provides
  an option to specificy an output directory and knows the common default value
  for the overview size (192px).

- System check widget: more information regarding a potential transaction ID
  wraparound has been added to the database section.

Miscellaneous:

- Auto-completion should now be faster by displaying only 15 filtering results.

- Connector table: a search filter is now available for the table that allows
  filtering across all columns.

- Connector selection: a search filter is now available for the table that allows
  filtering across all columns.

- The user registration form fits now the overal layout better and include first
  and last name as well as the email address. Also, a link to the user
  registration form is now displayed right next to the login link in the top
  right corner, if user registration is enabled.

- The overview image in the lower right corner of the stack viewer is now
  displayed by default. This behavior can be adjusted for users, projects and
  the whole instance in the Settings Widget.

- Data views; add the options sample_image, sample_mirror and sanmple_slice to
  the front-end based "Simple project list" data view. These options behave like
  in the other data views.

- Open window: a new button "Open with active skeleton" makes it quicker to open
  a new widget with the active skeleton loaded.

- Log/history tables: the relevant data is now fetched in parallel and doesn't
  block the rest of CATMAID anymore.

- Cropping: the ARTIST TIFF tag is now used to store meta information about the
  cropping task: the min and max coordinates of the bounding box as well as the
  resolution. ImageJ/Fiji read this particular tag.

- The position and ID input box on the right side of the second tool bar accepts
  now also location triplets that are delimited by space or tabs.

### Bug fixes

- Volume lists (drop down menus) are now automatically refreshed if a volume is
  added, updated or removed.

- Volume manager: the "Invert" checkbox for new filter rules for input skeletons
  during volume creation is now position properly.

- Node filters: default values for extra options like merge operation,
  skeleton/name filters or invert, are now correct on repeated filter creation
  if these options were changed for the first filter.

- CSVs imported into the skeleton selection widget may contain nonexistent
  skeleton IDs, as intended.
- Skeleton bulk updates like splits or joins should now be faster on setups with
  spatial change events disabled (default).

- Neuron navigator: the textual representation of neurons now follows the global
  settings.

- Connectivity widget: the rendering of large sets of input skeletons is now
  much faster.

- Neuron search: row highlighting for the active skeleton works now again for
  the whole row and registers deselection properly.

## Maintenance updates

- Volume widget: don't show removal options by default. It happens generally
  rarely that one wants to remove volumes, especially in the skeleton
  innervation tab. To reduce the risk of accidental removals (even though a
  confirmation dialog is shown), removal buttons are now only shown if the "Show
  removal options" checkbox is enabled in the Main tab.

- Neuron search: expanded elements (e.g. annotations) are now sorted correctly
  within their expansion group. This also fixes the out-of-order expansion
  display.

- Docker: the new environment variable CM_SERVER_SETTINGS can be used to define
  any settings.py based setting. A valid Python code sting is expected, \n can
  be used for newlines.

- Node filters: the "Pruned arbor" filter works again.

- Graph widget: applying node filters works now correctly and only removes an
  edge if both source and target node are not allowed according to the filter
  configuration. It is now also possible to use additional subgraphs (e.g.
  axon/dendrite split) with filters applied.

- Graph widget: fix node width/height setting.

- Tracing tool: centering on the active node reads now the active node only once
  all present tasks (like node creation) are done, which makes centering on
  newly created nodes using 'A' center reliably on the new node rather than the
  parent.

- Connectivity widget: make node filter test consistent with filter application
  in the Graph Widget. A connection is now valid according to the selected
  filters if it uses a connector node that is linked to a node allowed by the
  node filters. The node filters are still only applied to the query skeletons.
  This makes the filtering numbers consistent with the Graph Widget.

- Tracing/image layer: fallback to WebGL 1, if WebGL 2 is not available or can't
  be initialized properly. In these cases image block rendering (e.g. N5) will
  be unavailable.

- Neuron search: row highlighting for the active skeleton works now again for
  the whole row and registers deselection properly.

- Connector list: can now display connectors without links.

- Volume manager: the connector listing for a volume will now include unlinked
  nodes.

- Volume manager: the checkbox to show the removal tools is now colored red, to
  make it easier to see how to remove volumes.

- Selection table: duplicate skeleton IDs are now ignored in a CSV file import.

- Neuron navigator: sorting annotation lists works again for all columns.

- Neuron navigator: the annotation filter/search term survives now refreshes of
  the currently displayed data (e.g. by clicking on the name in the navigator
  path).

- Name search: escape underscore and percent sign properly. They were treated as
  wildcards before.

- 3D viewer: history animations can be created again.

- Measurements table: "N presynaptic sites" column includes now by default also
  presynaptic connectors that don't have any postsynaptic link. To restore the
  previous behavior, the "Include half links/synapses" checkbox can be
  unchecked.

<<<<<<< HEAD
- Navigator tool and sub-tools like Tracing tool: the Z slider is now properly
  hidden if the image data set has only one section.
=======
- Graph widget: grouping with undirected edges like desmosomes won't lead to
  multiple edges between the same groups anymore.
>>>>>>> 57601813

## 2020.02.15

Contributors: Chris Barnes, Andrew Champion, Stephan Gerhard, Pat Gunn, Tom Kazimiers

### Notes

- Python 3.5 is not supported anymore. Use Python 3.6, 3.7 or 3.8.

- Postgres 11 and PostGIS 2.5 is required, Postgres 12 and PostGIS 3 is
  recommended. If Postgres needs to be updated, update directly to Postgres 12.
  If both needs to be updated, update PostGIS first and run ``ALTER EXTENSION
  postgis UPDATE;`` in every database. For docker-compose setups this database
  update is performed automatically. If a replication setup is in use, the
  database configuration changes for Postgres 12. CATMAID's replication
  documentation explains what needs to be done.

- A virtualenv update is required. Before you start it, please remove some
  packages that are not needed anymore first:

  pip uninstall asgi-ipc asgi-rabbitmq

- If ASGI was set up before, make sure to install channels_rabbitmq or
  channels_redis (depending on what yous use). The older asgi_rabbitmq and
  asgi_redis packages aren't supported anymore. This also requires an update of
  the CHANNELS_LAYERS in settings.py. The channels_rabbitmq documentation for an
  example: https://github.com/CJWorkbench/channels_rabbitmq/. This variable
  isn't defined by default anymore. Therefore you likely have to replace any
  `CHANNELS_LAYERS[…] = …` with something like `CHANNELS_LAYERS = { … }`. The
  new format is (use custom credentials on any production system!):

  ```
  CHANNEL_LAYERS = {
    "default": {
        "BACKEND": "channels_rabbitmq.core.RabbitmqChannelLayer",
        "CONFIG": {
            "host": "amqp://guest:guest@127.0.0.1/asgi",
        },
    },
  }
  ```

  Also, if supervisord is in use to manage CATMAID process groups, the main
  Daphne process needs an adjustment: instead of calling `daphne` with the
  `mysite.asgi:channel_layer` parameter, use `mysite.asgi:application`. A
  complete supervisord entry would then look something like this:

  ```
  [program:catmaid-daphne]
  directory = /home/catmaid/catmaid/django/projects/
  command = /home/catmaid/catmaid/django/env/bin/daphne --unix-socket=/var/run/daphne/catmaid.sock --access-log - --proxy-headers mysite.asgi:application
  user = www-data
  stdout_logfile = /var/log/daphne/catmaid-server.log
  redirect_stderr = true
  ```

  As last step, the supervisor entry for the `daphne worker` process has to be
  removed. New types of workers can be added, but are not needed in most cases.
  The channels documentation has more information on this.

  Note, it seems to be also required to upgrade RabbitMQ to the latest version.
  Using v3.8 worked, while 3.5 didn't.

- GDAL v2 or newer is now needed. If your Ubuntu version doesn't support this
  yet, there is an official PPA:

  sudo add-apt-repository ppa:ubuntugis/ppa
  sudo apt-get update

- The next version of CATMAID will require Postgres 12 and PostGIS 3.

- The management command catmaid_populate_summary_tables is now known as
  catmaid_refresh_node_statistics.

- When enabling and disabling both history tracking and spatial update events on
  startup, advisory locks are now used. This should make the startup of parallel
  CATMAID workers more robust.

- The application of migrations 88-91 and 98-99 might take a while to complete,
  because they rewrite potentially big database table (treenode_edge, treenode,
  class_instance, and more). Therefore, make also sure that there is enough
  space available at the database storage location (25% of database data
  directory should be plenty). If no replication is used, setting the following
  Postgres options can speed up the process: `wal_level = minimal`,
  `archive_mode = off` and `max_wal_senders = 0`.

  Due to this database update data consistency and correctness was improved,
  because additional foreign key relationships have been added that were missing
  before.

- Both `configuration.py.example` and `create_configuration.py` support now the
  option `catmaid_default_enabled_tools`, which defines the list of front-end
  tools that are enabled by default for new users. The following options are
  supported: cropping, tagging, textlabel, tracing, ontology and roi. By default
  the tracing tool is now enabled for new users, because it seems in many setups
  users want to have this enabled by default.

- Back-end errors result now in actual HTTP error status codes. Third-party
  clients need possibly some adjustments to handle API errors. In case of an
  error, status 400 is returned if an input data or parameter problem, 401 for
  permission problems and 500 otherwise.

- On startup, CATMAID will now test if the output directory is accessible as
  well as if its expected folder layout is present. If expected subfolders are
  missing, they will now be created.

- Python code is now linted by flake8. The config is fairly relaxed
  (see .travis.flake8), but contributions which do not conform with the selected
  rules will fail CI checks.

- If R based tools like NBLAST or NRRD export are used, the R environment has to
  be updated, too. This can be done by calling the following management command:

  manage.py catmaid_setup_nblast_environment

### Features and enhancements

Permissions:

- If data is imported by a user, e.g. from a remote CATMAID instance, this user
  has all permissions over the imported data. If data was imported or created by
  someone else, the regular rules apply: permissions are granted if the user is
  creator, superuser or has permission over the data's creator. If user A has
  permissions over user B's data, user A will also have permission to edit user
  B's imported skeletons. This is done in order to be able to maintain the
  original creator and editor data of the imported data, should it be available.

Node filters:

- Binary split: a new toggle labeled "inclusive" allows to decide whether to
  include the split not in an upstream sub-arbor (default: true).

CLI importer:

- Performance improvement: only the skeleton summary entries of the imported
  skeletons are now created.

- Only update treenode edges and skeleton summary if treenodes were actually
  imported (rather than e.g. only volumes).

- Add --auto-name-unknown-users option, to automatically generate names for
  users that are not available from an import, but referenced in it (by ID).

CLI exporter:

- The new --annotation-annotation option allows to specify a meta-annotation
  that all exported annotations need to share transitively. If for instance all
  all top-level annotations that should be exported are annotated with
  "exportable" and "--annotation-annotation exportable" is used, only
  annotations from those annotation hierarchies marked as "exportable" will be
  exported. Without this option, all annotations are exported.

- If users should be exported, also export users of volumes.

Project statistics:

- Requests to the back-end our now performed in parallel, resulting in faster
  loading times.

- It is now possible to configure how many largest neurons should be displayed
  as well as an optional name pattern.

- The user/time action table will now also list imported nodes and imported
  cable length. These values are subtracted from the corresponding regular
  counters. If "Include imports" is unchecked, the same information that was
  displayed before this commit is shown, i.e. the regular node count and cable
  length field include the imported data.

Tracing tool:

- The tool bar button to refresh caches has been replaced with a button to open
  a context menu titled "More tools". The context menu has an entry to refresh
  cashes and a list of tracing data in other projects.

- Tracing data from other CATMAID instances (or other local projects) can now be
  added to the active stack viewer by selecting the respective remote project
  from the "More tools" menu item "Remote data".

- To open a remote CATMAID instance at the same location as the current view,
  find the remote project in the "Remote data" section of the "More tools" menu,
  and click on "Open remote view".

- The marker type used fore remote tracing data can be configured through the
  Settings Widget in the Tracing Overlay section, option "Remote node marker". A
  ring is used by default.

- Merges will now by default respect the special annotation "stable". If a
  neuron is marked as such it will always win a merge and if both merge partners
  are marked "stable", the merge is canceled. This can be disabled by setting
  the project or instance setting "Stable join annotation" in the Tracing
  section of the Settings Widget to an empty string. The merge dialog will show
  a warning if stable merge annotations have any bearing on the merge direction.

- Fast merge mode can now optionally be applied only to neurons/fragments with
  a particular name pattern (regular expression). This can be configured in the
  Fast Merge section of the Tracing section in the Settings Widget.

- Alt + G will now select the closest node in the active skeleton. If no
  skeleton is selected, the globally closest node is select. Regular G works as
  before in the current section.

- Skeleton splitting: if a skeleton sampler was in use, a split could so far
  only be successfully executed if the split node is within a sampler domain.
  This is fixed now and sampled skeletons can now be split upstream or
  downstream of a domain as well. If split upstream, the domain will be deleted,
  because it is part of the split-off fragment.

- The default interaction mode (skeleton tracing, synapse dropping, select,
  move, import) can now be configured in the Tracing section of the Settings
  Widget. This interaction mode will be enabled when opening the Tracing tool.

Tracing overlay:

- The remote mirror CATMAID instance configuration is now taken from the central
  configuration, which can be edited in the "Other CATMAID instances" section in
  the Settings Widget. The "Read-only mirror index" settings is kept but refers
  to list elements in the central configuration list.

- Joining two skeletons without confirmation ("fast mode"), will now attach an
  annotation to the resulting skeleton that references the merged in skeleton by
  name. The name of this annotation as well as the suggested reference visible
  in the confirmation dialog have the form "Merged: <neuron-name>".

- It is now possible order loaded tracing data by skeleton size, both in
  ascending and descending order. This is useful with other node count limiting
  filters. The layer settings accessible through the blue/white box in the lower
  left corner of a stack viewer provides the "Data ordering" select box to
  change this setting. By default no ordering is applied.

- When merging a fragment that contains a sampler, it can now be merged if the
  respective skeleton doesn't need to be rerooted.

- Visibility groups can now use a generic node creator test that references
  the current user (logged in our anonymous). It is called "(self)" in the list
  of creators for all three visibility groups. This is useful to define
  visibility groups on the project or instance level that include a hiding
  pattern while guaranteeing that users see their own nodes.

- Shift + Click on a remote node from a local node (or vice versa) will now
  bring up an import preview dialog which is used as a merge preview at the same
  time. Confirming the change will import the remote skeleton and merge it at
  the selected location, works with virtual nodes.

Navigator:

- Two new buttons and a text input field on the right side of the toolbar allow
  easier handling of locations: the first icon (the map marker) is a button to
  copy the current location of the center of the view in project (physical)
  coordinates. If clicked while the Alt key is pressed, stack (pixel)
  coordinates will be copied. Both modes will copy the coordinates in the form
  "X, Y, Z" to the clipboard.

- The text input box allows to enter coordinates and other information. Pressing
  enter or clicking the angle brackets on its right side will make CATMAID try
  to interpret the text and act accordingly. The following interpretations are
  attempted: 1. `Project coordinates` of the form "X, Y, Z" and "X, Y".
  Parentheses and brackets are removed, 2. `Skeleton ID`, 3. `Location ID`
  (treenode, connector, etc.), 4. `Neuron ID`, 5. `Bookmark letter` from the
  bookmark system accessible through `;` and 6. Project coordinates from
  `CATMAID URL`. These are tested in order and whatever matches first, wins.

- Additionally, particular interpretations can be enforced by using any of the
  following prefixes "stack:", "px:", "neuron:", "skeleton:", "node:",
  "connector:", "url:" and "bookmark:". It is possible to use only the beginning
  of a prefix, i.e. "stack: 1,2,3" is the same as "st 1,2,3". This will only try
  the referenced parser. It also makes stack-coordinate parsing available, which
  is otherwise not checked for.

- Annotation lists show now also annotation IDs.

Administration:

- The catmaid_update_cache_tables management command accepts now a `--jobs=n`
  parameter, which allows it to run in parallel when set to values `n` larger one.
  By default a single process is used. This can speed up cache generation
  significantly. With the help of the option `--chunk-size=n` it is possible to
  define how many cells should be processed per CPU task. For large dataset it
  might be useful to raise the default of 10.

- The catmaid_update_cache_tables management command accepts now a
  `--depth-step=n` parameter, which makes the update process reevaluate the
  number of grid cells to look at `n` times during a single run. For instance,
  if set to 2, the upper bound of cells to look at is reevaluated when the
  process is through with half the depth dimension. In larger datasets, this can
  speed up cache generation significantly.

- The catmaid_update_cache_tables management command accepts now an optional
  ``--order`` parameter, which can be set to either "cable-asc" or "cable-desc".
  By default no order is applied.

- The group list will now also show a sortable column containing the number of
  group members. It also provides a more useful filtering option on the right.
  Clicking "Only non-user groups" will now only show groups with a name that
  isn't a username. Additionally, it is possible to filter by a minimum and
  maximum number of group members.

- Settings: add CLIENT_SETTINGS and FORCE_CLIENT_SETTINGS options so that
  an initial instance-wide client configuration can be specified.

- Setup: the create_configuration.py script will now create backups of existing
  settings.py and django.wsgi files.

Volumes:

- Volumes have now their surface area and volume associated with them as well as
  whether they are watertight. This information is visible in the Volume Manager
  widget and can be recomputed on demand if needed, using the respective button
  in the action column.

- The base unit used for the ara and volume columns can be adjusted using the
  "Reference unit" select box in the widget controls.

Neuron Search:

- Name queries can now be marked as exact, which prevents matching against parts
  of other names. This is ignored for regular expressions.

- Name queries can now be marked as case sensitive using the respective checkbox
  next to the name field. By default name queries are case insensitive.

- The search can now be further constrained to only skeletons that include at
  least partially imported fragments or to skeletons that are fully imported.

Graph widget:

- Node filters are now supported. Like in many widgets, they available through
  the funnel icon in the title bar. Only nodes that are allowed by the selected
  filters, can contribute connections and the graph. At the moment, this comes
  with a few caveats: if filters are in use, no subgraphs (e.g. axon/dendrite,
  synapse clusters) can be used. Grouping isn't available either and in
  addition, skeletons are removed from the widget if they don't comply with the
  filters. All this is likely going to chagne in future versions.

- The "Nodes" tab has now three new buttons to hide, show and remove unconnected
  nodes. Show will nodes visible that have been hidden before. Removing nodes
  will remove the skeletons/nodes completely from the widget.

- The node size specified in an imported .graphml file is now respected. This is
  useful if graph fine tuning (layout and node size) is done in other tools,
  like Gephi.

Review widget:

- The new tab "Synapse completeness" can list synaptic connector nodes don't
  have a presynaptic node associated with them as well the ones without a
  postsynaptic node.

- The Skeleton analytics tab now also lists low confidence nodes/edges with a
  confidence lower than 4. The label of each entry shows the respective
  confidence value.

Import/Export widget:

- It is now possible to import neurons from other CATMAID instances. The "Import
  from CATMAID" tab provides tools to search remote skeletons by name or
  annotation. Imported neurons can automatically be annotated with a set of
  annotations. If no annotation are provided, CATMAID will add the annotation
  "Import" to imported skeletons.

- A custom set of default annotations that will be added to imported skeletons
  can be defined through the "Default skeleton import annotations" option in the
  Settings Widget. At the moment, this is set to "Import" as well as "{source}
  upload {group}". The second annotation uses two optional placeholders, which
  are replaced by the skeleton import source reference and the user's primary
  group, respectively. Should no primary group be set, the username name is
  used.

- The original ID and source URL of all imported skeletons is tracked. This
  allows the widget to display local skeleton IDs, if the remote ID has already
  been imported from the current source URL.

- If the active skeleton is a remote skeleton (in a remote data tracing layer),
  it can now be imported by clicking the "Import active skeleton" button in the
  "Import from CATMAID" tab of the widget. Like the other import, this iwll
  first ask for confirmation with a 3D dialog.

- The NRRD export can now use the JRC2018U (unisex) target template brain space
  as target.

- The NRRD export can now export more than one skeleton at a time. All skeleton
  sources are now displayed.

- The NRRD export will now by default create a Zip file if multiple skeletons
  are exported both in a synchronous and asynchronous export.

- SWC imports can now have a user defined initial name.

Neuron navigator:

- The new button "Imported nodes" will list all imported treenodes for the
  displayed skeleton.

- The detail view of an annotation will now list the time a neuron was annotated
  next to the listed neuron name. The last time this link was edited is shown as
  well. Both columns can be used for sorting as well.

3D viewer:

- The new shading mode named "Imported fragments" will make only imported edges
  visible. The new coloring mode "Imported (green)" will highlight all imported
  fragments in green.

- Stored views (View tab > Save view) are now shared between all CATMAID
  instances, not only between all 3D Viewers like it is done now. This means
  they are also persisted on the back-end and can be retrieved at a later point.

- 3D viewer: the line width has now an upper limit of 25px to prevent crashes of
  the 3D viewer with larger values and many skeletons.

- Desmosome links can now be displayed. The color assigned in the Settings
  Widget section for desmosomes in the Tracing Overlay is used here as well.

Neuroglancer widget:

- CATMAID now includes a copy of Neuroglancer that can be accessed at
  <catmaid_base_url>/neuroglancer

- The Neurglancer widget allows to open an instance of Neuroglancer in a new
  window and its navigation (center location, zoom level) is synchronized with
  the navigation happening in CATMAID. An URL to a Neuroglancer instance containing
  the same dataset as shown in the CATMAID stack viewer needs to be provided.

- The widget's info page has a step-by-step guide on how to use it for the
  FAFB dataset

Treenode table:

- The UI elements to select active filter options like node type, confidence or
  confidence operator now havea a colored background if an active filter is
  selected. This is useful to draw more attention to the fact that leaf nodes
  are selected by default.

- Remote skeletons are now supported. They can be mixed with local skeletons.

- A new column "i" represents whether or not a particular treenode was imported.
  This information is loaded separately, parallel to the regular information.
  Which, is why initially "…" is shown. If a node wasn't imported, the field is
  empty. If it was imported, "Y" is shown.

Morphology plot:

- Two new center computation modes have been added: Tagged node closest to root,
  Tagged node most distant from root. Both use the tag input field to the right
  of the center mode selector. Either pressing enter or Redraw after a tag
  change will recompute the plot. If no node is found with the respective tag,
  the root is used and a warning is displayed.

- It is now possible to select the interpolation mode of the plot. So far the
  plotted data was always interpolated with a basis spline. This isn't
  necessarily what is required for a particular plot, e.g. if the sample values
  have to be intersected. To allow this, a drop-down menu with the following
  interpolation options has been added: basis spline, linear, cardinal spline,
  monotone, step before and step after.

Spaces:

- Users with the new "can_fork" permission have a new user menu entry in the
  upper right corner: "Create own space". This allows to create a personal copy
  of a project, without any tracing data.

Miscellaneous:

- The active project title is now shown in the window title.

- There is a new menu item named "User info" in the menu displayed when hovering
  the mouse cursor over the user's name in the upper right corner. When clicked,
  it will show the basic information on a user: name, username, user id, primary
  group and color.

- Projects can now be kept open if all last stack-viewers are closed. To not
  automatically close the open project with the last stack-viewer, uncheck the
  "Project closes with last stack viewer" option in the Settings Widget.

- Neuron similarity widget: besides a regular arithmetic mean, the geometric
  mean is now an additional option for how to combine (normalized) forward and
  reverse scores.

- Neuron similarity detail widget: make CSV export of object IDs and names
  configurable.

- Retrieving review information is now faster for bigger skeletons.

- Name search: the speed of search queries is now improved.

- Selection table: the summary info button now shows also the number of imported
  nodes within the selected skeletons.

- Neuron search: search fields will now expand if their content is bigger than
  the default size. Also copied fields don't contain the content of the source
  field anymore.

- A CATMAID deep-link URL can now include the layout that should be displayed
  using the `layout` parameter. It takes a layout specification as it is used in
  the Settings Widget and the Layout menu.

- The speed of bulk operations on skeletons has changed (e.g. splitting, joins,
  reroot).

- Settings widget: it is now possible to clear both front-end and back-end
  settings through the "Clear settings" button. It will ask for confirmation and
  whether both front-end and back-end settings should be cleared.

- The top toolbar of the web UI won't add line breaks anymore if only little
  horizontal space is available. The part of the toolbar that contains the
  widget buttons for the selected tool will shrink instead. Only elements that
  fit the available width are displayed there now. Invisible items are not a
  problem, because all widgets can be reached through the "Open Widget" dialog
  or Ctrl + Space.

- Potential WebGL performance problems are now detected when stacks and stack
  groups are loaded. If problems are expected by the browser, a warning is
  shown.

- Spatial update worker: cache cells are not queued for updates anymore if the
  source project of a spatial event doesn't have any caches.

- Data views: add option "show_empty_projects" to simple project list data view.
  It is false by default and can be turned on to show empty projects, including
  the classification dummy project.

- Project statistics: clicking the "User analytics" button with user selected
  will open the respective user analytics views for all of them (max. the first
  three).

### Bug fixes

- Connector list: dates are now display correctly.

- Tracing tool: don't allow moving nodes in select-only mode.

- Tracing layer: merged-in single nodes will now also have their name remembered
  as a new annotation in a join if their name doesn't follow the default pattern
  "neuron <number>".

- Project importer: the UNIX "glob" filter pattern that can be used to filter
  imported projects is now also applied to imports from URLs and files.

- Nblast widget: store tangent neighbor count specified in UI for scoring matrix
  imported from CSV.

- Celery can now be restarted again without restarting all of CATMAID.

- Connectivity widget: fix error showing when doing many subsequent Refresh
  button clicks.

- 3D viewer: the handling of intersecting transparent objects has improved and
  works like expected in most situations.

- Synapse plot: a missing skeleton source interface method was added, making it
  now possible to also remove skeletons from the widget.

- Synapse plot: skeletons can now be added to the widget again. This was
  temporarily broken for CATMAID instances using a sub-folder in their URL.

- Management command "catmaid_find_node_provider_config" to generate
  NODE_PROVIDERS configurations for the `settings.py` file:The default value for
  the "--orientation" parameter is now "xy". It was accidentally "xz" before.

- Graph widget: pressing the Delete key with a node selected in an active Graph
  Widget will now ask for the removal of the node from the graph, not anymore
  whether the active node should be deleted completely.

- Graph widget: showing fractions of inbound/outbound fractions of connections
  as edge labels works again.

- Graph widget: refreshing a graph with undirected edges (e.g. sub-graphs like
  axon/dendrite split, desmosomes, etc.) doesn't lead to suddenly appearing
  arrow heads.

- Graph widget: undirected links like desmosomes will now only appear once
  between two nodes. They would be shown twice before, once for each of the
  partners being the "source" or "target".

- Graph widget: apply currently selected layout after graph update. This fixes
  occasional fall-backs to the force-directed layout.

- SWC skeleton import: if `force = true`, treenodes of a replaced skeleton are
  now correctly removed on a successful import.

- CLI Importer: creating unknown users manually works now as expected.

- Node filters: the application of node filters with rules applied in an
  intersected fashion is fixed now and the filtered result of all skeletons is
  shown.

- Spatial update notifications: only try to update the database configuration if
  the database isn't running as a database replica.

- Synapse plot: fix read-out of settings input fields.

- Connectivity matrix: don't raise an error in "fraction" display mode on a
  widget refresh (e.g. caused by a neuron name update).

- Connectivity matrix: don't show error when enabling "fractions" display
  without neurons being loaded.

- Connectivity widget: fix error caused by quickly refreshing the table
  successively.

- Graph widget: fix error caused by quickly refreshing the graph successively.

- Neuron navigator: fix name display after rename of neuron.

- Neuron search: the tab key focus order within one widget is now maintained if
  multiple search windows are open.

- Neuron search: sort results ascending by name by default and keep the sort
  order through table redraws.

- Settings widget: the width of multiline select elements (e.g. annotation based
  neuron naming) is now adjusted automatically to fit the content.

- 3D Viewer: fix skeleton vs. name CSV in "Synapses as CSV" export.

- 3D Viewer: fix accidental hiding of soma node sphere when hiding radius
  meshes. This happened if the node tagged 'soma' wasn't the root node. Now the
  test for whether to hide radius meshes for a node now requires that the node
  isn't tagged with 'soma', which is more robust than root node alone.

- Measurement table: fix CSV export for aggregated multi-fragment results.


## 2019.06.20

Contributors: Chris Barnes, Albert Cardona, Andrew Champion, Stephan Gerhard, Pat Gunn, William Patton, Tom Kazimiers

### Notes

- A virtualenv update is required.

- All \*.pyc files in the folders `django/applications/catmaid/migrations/`,
  `django/applications/performancetests/migrations/` and
  `django/applications/pgcompat/migrations/` need to be deleted.

- Python 3.7 is now supported.

- Heads-up: The next CATMAID version will require Postgres 11, PostGIS 2.5 and
  Python 3.6 or 3.7.

- Should migration 0057 fail due a permission error, the Postgres extension
  "pg_trgm" has to be installed manually into the CATMAID database using a
  Postgres superuser:
  `sudo -u postgres psql -d <catmaid-db> -c 'CREATE EXTENSION pg_trgm;'`

- CATMAID's version information changes back to a plain `git describe` format.
  This results overall in a simpler setup and makes live easier for some
  third-party front-ends, because the commit counter is included again. The
  version display is now the same `git describe` format for both regular setups
  and Docker containers.

- Tile loading is clamped to (0,0) again, i.e. there are no negative tile
  coordinates anymore by default. If you need them, set the respective stack's
  `metadata` field to `{"clamp": false}`.

- To write to CATMAID through its API using an API token, users need to have
  now dedicated "API write" permission, called "Can annotate project using
  API token" in the admin UI. To restore the previous behavior (regular annotate
  permission allows API write access) the settings.py variable
  `REQUIRE_EXTRA_TOKEN_PERMISSIONS` can be set to `False`. This is done as a
  safety measure to prevent accidental changes through automation.

- If R based NBLAST is used, make sure to execute to update all dependencies:
  `manage.py catmaid_setup_nblast_environment`.

- The main documentation on catmaid.org has now a place for widget specific
  documentation as well. Only a few widgets have been updated yet, but more will
  follow.


### Features and enhancements

Tracing tool:

- Add a new Tracing Tool icon button to compute the distance between two nodes
  on a skeleton. Respects virtual nodes.

- The globally nearest node can now be selected and brought into view using
  Alt + G, as opposed to selecting the nearest node in the current section
  using the G key without modifier.

- Using the H shortcut now without an active skeleton, the most recently edited
  node of the current user (Alt: anyone) in the last active skeleton will be
  selected. Using Shift will look in all skeletons.

- Using Shift + Alt + Click with a connector selected, will will now create a
  presynaptic node. This is consistent with the already existing Shift + Alt +
  Click behavior with a treenode selected, which creates a presynaptic
  connector.

Graph widget:

- GraphML files can now be imported, positions and colors are respected. This is
  useful if layouting is done in e.g. Gephi and coloring should be done in
  CATMAID. The help page explains a possible workflow for this.

- The button "Group equally colored" in the "Main" tab will group all skeletons
  with the same color into a single group. The user is asked for group names for
  each color.

3D viewer:

- A new synapse coloring mode has been added: polyadicity. The number of partner
  nodes for each connector is color coded (for synaptic connectors, this is the
  number of postsynapses). The colors and ranges can be configured through the
  "Polyadicity colors" button in the "Shading parameters" tab. This is basically
  a configurable version of an absolute "N with partner" coloring.

- Branches with leaf nodes tagged "not a branch" can now be collapsed using the
  'Collapse "not a branch"' checkbox in the Skeleton Filters tab.

- The visibility of radius information can now be controlled using the "Show
  radius" checkbox in the "Views settings" tab.

- History animations can now be exported in full length without requiring to
  guess the number of frames for the export. The animation export dialog will
  show an additional checkbox ("Complete history") if a history animation should
  be exported.  If complete history is enabled, CATMAID will export the complete
  history of the exported skeletons.

- Animations can now be exported as stream directly to a file, which allows for
  much larger exports (32GB maximum at the moment).

- Fractional rotations are now allowed in the animation export.

- The default time per rotation in the animation export is set to 15 seconds now,
  slowing down the default by a factor of 3, which makes it easier to look at.

- Stack Z slices can now be animated. Configurable are the change frequency and
  the change step in terms of sections. This is available for animation exports
  as well.

- Stack Z slices can now be thresholded to replace a background color with
  another color. If enabled and the sum of all channels is in a configurable
  range [a,b] it will be replaced with another color.

- The rotation time for animations can now specified in seconds rather than
  angular distance.

- The background color is now fully adjustable through the "backgorund" button
  in the "View settings" tab.

- Basic support for Virtual Reality is now available on Windows platforms using
  a Mixed Reality / SteamVR.3D setup and Firefox >= v65. To enable, check the
  VR checkbox in the "View" tab and click the "Enter" button right next to it.

Skeleton history widget:

- A basic view of the change of a set of skeleton IDs over time based on all
  nodes that are part of a given skeleton ID or that have been in the past.

- Skeleton history can also be used with past skeleton IDs to see into what
  skeleton they changed (if any).

- All past and present treenodes with a passed in skeleton ID are tracked
  through the complete history and their path of skeleton ID changes is
  recorded along with the number of treenodes following a given skeleton path.

- The widget shows a graph from origin skeletons to the final skeleton IDs in
  every available path, summing the treenode counts for each contributing path.

- Existing skeletons are colored in yellow, past skeletons are colored in cyan.
  Selected skeletons are colored green.

- Ctrl+Click on skeleton will select it and go to the closest location in it.
  Shift+Click allows selecting multiple skeletons. All selected skeletons are
  available through the Skeleton Source interface.

Node and skeleton filters:

- Filter rules support now an "invert" option during creation, which allows to
  create filters that include everything but whatever is matched by a particular
  filter strategy. This can be useful e.g. during neuron review to only look at
  segments that have been created by people other than oneself or connectivity
  everywhere excluding a particular compartment.

Measurement table:

- Node filters are now supported. Like in other widgets, the respective panel
  can be opened through the funnel icon in the widget title bar. Measurements
  are displayed for all independent fragments of a skeleton after a set of node
  filter rules has been applied.

- With the help of the "Sum fragments" toggle all fragments that result from a
  node filter application can be aggregated into one row by summing individual
  values.

Remote CATMAID instances

- Some tools in CATMAID gained support to communicate with other CATMAID
  instances, e.g. the Landmark Widget (see below). To enable this functionality,
  remote CATMAID instances can now be added to the user settings.

- The Settings Widget contains now a section labeled "Other CATMAID instances".
  It allows to manage a list of other CATMAID servers based on their URL, an API
  key and optional HTTP authentication. This information is stored under an
  alias.

Landmarks:

- Clicking on the name of a landmark group in the Landmarks tab will now open
  the group member edit dialog that was previously accessible by clicking any
  landmark name. Clicking a landmark name will now show a new dialog, which
  allows to specify of which landmark groups the clicked landmark is a member
  of.

- The color of each active display transformation can be established separately
  in the respective table row. Color changes are now also visible in the 3D
  Viewer.

- It is now possible to load skeletons and landmarks from other CATMAID
  instances. Point matches are done on the basis of matching landmark names. To
  enable the UI for this, check the "Source other projects" checkbox in the
  Display tab.

- With the "other projects" UI enabled and a remote CATMAID instance configured
  in the Setting Widget (see above), it is now possible to select a remote
  CATMAID instance from the "Source remote" dropdown menu. Alternatively, the
  local instance can be selected if another project from the same instance
  should be used.

- Next the source project in the selected instance needs to be specified. This
  list is updated when a different remote instance is selected.

- Skeletons from a remote instance are collected through annotations. The
  respective annotation has to be entered in the "Source skeleton annotation".
  With the help of the "Preview" button it is possible to load the matching
  skeletons from their remote CATMAID to inspect if the correct ones are
  selected.

- As a last step for the remote data configuration, the source landmark group
  has to be defined. This list is updated if the source project changes.
  Landmarks from this group are mapped to the selected target group. The
  matching is done by name, i.e. no landmarks can have the same names in a
  group.

- Adding such a transformation adds it to the list at the bottom of the widget,
  just like with regular transformations and they can be used in the same way.
  The can be shown in 3D Viewers, superimposed on the Tracing Layer and used in
  NBLAST queries from the Neuron Similarity Widget (see below).

- The new checkbox 'Multiple mappings' displays additional user interface
  elements to add multiple source and target landmark group mappings for a
  single display transformation. Point matches are created independently for
  each pair and only merged for finding the final transformation.

- Using a transformation is now optional (but enabled by default). To disable
  landmark transformations, uncheck the "Apply transformation" checkbox. This
  allows e.g. to display skeletons from remote CATMAID instances without
  modification.

Neuron Similarity:

- The computation of the default "mean" normalized similarity scores is now
  considerably faster.

- The new "Top N" option allows to store only the Top N best matches in the result
  set. For "mean" normalization, it will also only compute the mean score for
  the top N forward hits (mean is the average between forward and backward
  score). A value of zero disables this cutoff (default). This cutoff can be
  used speed up computation for very large sets of neurons or large point
  clouds.

- The new "Reverse" option allows to rank similar objects by there reverse
  score. That means that the stored score for a particular object pair is target
  versus query rather than query versus target. NBLAST uses the query neuron as
  reference, and thereforoe the reverse option can make a difference as long as
  no "mean" scoring is used.

- It is now possible to use display transformations defined in the Landmark
  Widget that reference another CATMAID server as their data source. They can be
  used both as source and target for NBLAST comparisons. This makes it
  essentially possible to compare skeletons from another CATMAID project,
  possibly on another CATMAID server, to local skeletons using NBLAST.

- Similarity matrices can now include transformed skeletons in their set of
  similar objects. To do so, create a Display Transformation in the Landmark
  Widget that represents the wanted transformation and the select it from the
  "Sim. transformed skeletons" drop down in the Configurations tab of the Neuron
  Similarity Widget when creating a similarity matrix.

- Similarity matrices can now be created with more control over which skeletons
  are looked at as similar. The drop down menu "Similarity mode" allows to
  select different groupings of the input skeletons (and transformed skeletons).
  It is for instance possible to group a neuron and its contralateral partner
  that has been transformed to the side of the first neuron as similar. A
  confirmation dialog presents the computed grouping before actually creating a
  similarity matrix.

- Similarity matrices can now be imported from CSV files, optionally including
  the distance binning and dot binning as header row and column. As part of the
  import, the distance binning can be scaled to adjust for differences in
  datasets. This is available through the "Create from CSV file" button in the
  Configurations tab.

- Similarity query results can now be used as skeleton source in other widgets,
  if the target type of the query are skeletons.

System check widget:

- A subset of important database statistics are now displayed if a user has the
  "can_administer" permission in a project. These statistics include e.g. cache
  hit ratio, temporary files, requested checkpoints and replication lag. For
  most of them a rule of thumb suggestion on how a value should behave is
  provided as well.

Extension: CATMAID-autoproofreader:

- This extension is written by Will Patton and has to be installed separately,
  because it requires additional setup steps for segmentation data handling.
  Details can be found here: https://github.com/pattonw/CATMAID-autoproofreader.

- This tool suggests locations in a skeleton reconstructions where branches
  might be missing or wrongly connected. Users can step through these
  suggestions to fix potential problems. After reviewing a node it can be marked
  as reviewed for future reference.

- In the CATMAID front-end the autoproofreader provides a widget that relies on
  a compute server to handle the computations involved with automatically
  proofreading a neuron reconstruction. Proofreading jobs are performed
  asyncronously and might take a few minutes to complete.

Administration:

- A grid based node query cache can now be used to speed up tracing data
  retrieval by precomputing intersection results. This can be useful for larger
  field of views in big data set. It supports multiple levels of detail per grid
  cell and can therefore provide a somewhat uniform sampling when limiting the
  number of displayed nodes. The sorting of this LOD configuration can be
  controlled so that e.g. only the top N largest skeletons will be shown per
  cell with growing LOD. The documentation has more details. This cache can be
  kept up updated using two extra worker processes that listen to database
  changes, implemented as management commands `catmaid_spatial_update_worker`
  and `catmaid_cache_update_worker`.

- The database can now emit notifications on tracing data changes using the
  "catmaid.spatial-update" channel and when grid cache cells get marked dirty
  on the "catmaid.dirty-cacche" channel. These can be subscribed to using
  Postgres' LISTEN command. To enable emitting these events and let cache update
  workers work, set `SPATIAL_UPDATE_NOTIFICATIONS = True` in `settings.py`. This
  is disabled by default, because sending events for spatial cache updates can
  add slightly more time to spatial queries, which will mainly be relevant for
  importing and merging large skeleotons.

- Projects can now be deleted along with the data that reference them (e.g.
  treenodes, ontologies, volumes). To do so select the projects to delete in the
  admin project list and select "Delete selected" from action drop down.

- Users can now be set to an inactive state after a specified amount of time.
  This time is configured for a user group and it applies to users if they are
  members of such a group. A message can optionally be displayed as well as
  users to contact that could potentially help. This is configurable as "Group
  inactivity period" in the admin view. Users to contact for support, can be
  either configured there or from individual user views.

CLI Exporter:

- If both required annotations and exclusion annotations are provided, the
  importer will now only exclude a skeleton if it is not also annotated with a
  sub-annotation of the required annotations set. This behavior can be disabled
  and exclusion can be enforced when a skeleton is annotated with the exclusion
  annotation or one of its sub-annotations. To do so, use the new
  "--exclusion-is-final" switch.

- Volumes can now be exported by using the `--volumes` switch. By default all
  volumes of the exported project will be included. This can be further
  constrained by using `--volume-annotation <annotation-name>` arguments.

- The way she exported objects are specified through the command line interface
  changed. Instead of writing e.g. `--notreenodes` to not import treenodes from
  a source, `--treenodes false` has to be used now. This is the case for
  treenodes, connectors, tags and annotations. The defaults (when the argument
  is not provided) stay the same. To explicitly disable the export of a type
  `false`, `no`, `f`, `n` and `0` can be provided as argument, e.g. `-treenodes
  false` or `--users n`. For a positive parameter use `true`, `yes`, `t`, and
  `1`.

CLI Importer:

- Precompute materializations (edges, connectors) explicitly only for imported
  data, which improves performance in typical scenarios (import is small
  compared to existing data). If the old behavior of recomputing everything in
  the target project should be used in cases where a full data base is imported,
  the --update-project-materializations switch can be used.

- The way she imported objects are specified through the command line interface
  changed. Instead of writing e.g. `--notreenodes` to not import treenodes from
  a source, `--treenodes false` has to be used now. This is the case for
  treenodes, connectors, tags and annotations. The defaults (when the argument
  is not provided) stay the same. To explicitly disable the import of a type
  `false`, `no`, `f`, `n` and `0` can be provided as argument, e.g. `-treenodes
  false` or `--users n`. For a positive parameter use `true`, `yes`, `t`, and
  `1`.

- Imported usernames can now be mapped to existing usernames and mapped
  selectively by using one or more parameters of the form
  --username-mapping="import-username=target-username". The example would map
  all references to the user import-username in the imported data to the
  existing user target-username. The mapping is performed even with --map-users
  off.

- It is now possible to import volumes from CATMAID export files and other
  projects..

Miscellaneous:

- Tracing layer: a minimum skeleton length can now be specified in the layer
  options, causing the Tracing Layer to show only nodes of skeletons of at least
  this cable length (nm).

- Tracing layer: a minimum number of nodes can now be configured to only show
  skeletons of at certain minimum size (just like the existing minimum cable
  length constraint). This is configurable through the layer configuration,
  accessible by clicking the blue/white box in the lower left corner of stack
  viewers.

- Settings widget: visibility group conditions can now be inverted.

- Confirming a radius selection (Shift + Y) can now also be done using the Enter
  key.

- Neuron name searches and annotations should be much faster on larger
  instances.

- Basic support for touch screens (e.g. phones and tablets) is now implemented.

- CATMAID can now export files (e.g. CSVs, videos, etc.) of much larger size
  than before, if "Save exported files in streaming mode" is enabled in the
  Settings Widget. To make this work, the browser settings (chrome://settings)
  "Ask where to save each file before downloading" has to be enabled.

- Context aware help: by clicking the new question mark icon in the upper right
  corner, a context aware help dialog can be displayed on top of all other
  CATMAID tools. It provides some general guidance for the intended workflow
  with individual tools. This can be enable to be displayed by default as part
  of the Settings Widget. The display of this can also be enabled in a link to a
  view by appending `&help=true`. This will be added automatically if a help
  dialog is open during URL creation.

- Connectivity widget: the new "List links' button will open a Connector List
  with all links of the selected neurons.

- Selection table: the new checkbox "Link visibility" allows to change the
  behavior of the visibility checkboxes. So far the pre/post/text/meta
  select-all controls were only affecting the respective visibility options of
  visible/selected skeletons (default). With unlinked visibility
  pre/post/text/meta can also be controlled for all neurons, regardless of their
  visibility. This allows e.g. to only show synapses, but no skeletons.

- General search widget: a more flexible table is now used for display, which
  allows sorting, filtering and pagination.

- Neuron dendrogram: select currently active node by default when loading the
  dendrogram for the active skeleton.

- The right end of the status bar contains now a button to toggle the visibility
  of the top toolbars.

- Updating the copy of client side annotations will only request new data if
  there are actually new annotations. This makes loading of e.g. the Neuron
  Search widget faster.

- Boss databases can now be used as tile source type so that image data is
  loaded from them. More details: https://docs.theboss.io/docs/image.

- Docker: HTTP basic authentication can be configured by using the environment
  variables HTTP_AUTH_ENABLED, HTTP_AUTH_USER and HTTP_AUTH_PASS in the web
  container of the `docker-compose.yml` file (an example is given).

- Performance: selecting the closest node in a skeleton should now be faster.

### Bug fixes

- A race condition has been fixed that could in rare cases lead to inconsistent
  skeleton IDs in a skeleton that is merge into different skeletons by different
  requests.

- Landmark transformations: fix Moving Least Square transformations for skeleton
  fragments outside of source group bounding box.

- The Connectivity Graph Plot draws now individual bars in each sub-plot
  side-by-side and uses the same neuron names as other widgets (from CATMAID's
  neuron name service).

- Information based on historic information like the history animation in the 3D
  Viewer and the Neuron History widget includes merge information now correctly.
  Before, merge nodes were represented twice in a time slice that included the
  merge.

- The default connector type is now properly persisted as a setting.

- Neuron search: no duplicate entries are shown anymore, which could result e.g.
  when sub-annotations where allowed.

- Neuron similarity: when showing result skeletons in 3D, skeletons are now
  appended to the Selection Table of a 3D Viewer, rather than the 3D Viewer
  directly.

- Connectivity widget: the auto-connectivity CSV will now use formatted neuron
  names as column and row headers.

- Connectivity widget: the 'Export CSV' button will now respect name and
  annotation filters.

- Graph widget: ungrouping of one-element groups is now allowed.

- Graph widget: merging of grouped skeletons is now handled properly.

- 3D viewer: the depth test for connector partner spheres is now performed
  correctly and spheres should be rendered in the correct Z order.

- 3D viewer: mouse controls now work correctly in fullscreen mode.

- 3D viewer: the suggested width and height of the animation export are now by
  default a factor of two. This is required by the WebM encoder. Off values are
  reduce by one.

- 3D viewer: spatial select works now also without the active node highlighted.

- 3D viewer: no error is shown any more when attempting to move while in radius
  edit mode.

- 3D viewer: landmark transformed skeletons show now also radius spheres.

- Connector table: the section and tag columns are now part of the CSV export.

- Tracing tool: unneeded node updates are removed from initial tracing layer
  loading.

- Selection table: don't try to load missing skeletons from JSON file.

- Settings widget: default values for tracing layer skeleton limits can now be
  configured under Tracing Overlay > Tracing layer skeleton filters.

- The numpad delete key is now recognized as regular delete (if numlock is off).

- SWC neuron import: providing a neuron ID for an import works again and will
  now also set an optionally provided neuron name. Additionally, it is now
  required that a user importing skeleton data for an existing neuron ID has
  the rights to edit the skeleton instance as well as all its treenodes.

- Volume widget: volumes/meshes with annotation can now be removed properly.

- Volume widget: editing a volume by double clicking its table entry works
  again.

- Neuron dendrogram: correctly reload skeleton if it changes as a result of a
  split or merge. If a dendrogram node is selected, the respective skeleton will
  be reloaded after a split, even if its ID changed.

- The Notification Table can be opened again without errors.

- Exporter: connector links are now exported properly if the parameter
  --original-placeholder-context is used.

- Docker: the docker-compose setup now uses Postgis 2.5 internally and therefore
  allows upgrades from Postgres versions < 10 with Postgis 2.4.

- Docker: stale Postgres PID files will now be removed during a database upgrade
  in a docker-compose setup. PID files without actually running database
  processes prevented some updates before.

- Initial setup: create_configuration.py now also prints the media files
  directory as part of the webserver example configuration. This is the folder
  where e.g. some exported files are made available.


## 2018.11.09

Contributors: Andrew Champion, Chris Barnes, Tom Kazimiers, William Patton, Eric Trautman


# Notes

- Python 3 is now required for the back-end. We recommend the use of Python 3.6.

- CATMAID's version information is now presented in a different form. It follows
  the pattern `<base-version>[-dev]-<commit>`. The `<base-version>` is baked
  into the source code on a release. The `-dev` part will only be present if
  CATMAID's `dev` branch is used for deployment. It won't be present for
  `master` branch based setups. The `<commit>` part is the 10 digit version of
  the Git commit ID. This version representation is now also consistent with
  what is display in Docker images. In the rare event that no commit information
  can be found, `<commit>` will fallback to "unknown". This version will now
  also logged during start-up of the back-end.

### Features and enhancements

Connectivity matrix:

- The new checkbox labeled "Fractions" in the "Main" tab makes it now possible
  to display connector fraction instead of an absolute link number in each cell.
  The number of connections from one source row to a target column is divided by
  the number of total posynaptic connections that are made to the target
  skeleton (column). This makes columns better comparable to each other.

- The auto-connectivity matrix of a large set of skeletons can now be exported
  as CSV without displaying it using the "Auto-connectivity CSV" button. This
  makes it possible to export larger connectivity matrices in a usable format.

- The aggregation method for the connectivity count in groups can now be
  selected. Available are: sum (default), min, max and average.

3D viewer:

- Treenodes that are linked to connector nodes can now be scaled independently
  from other node handles using the "Link node scaling" option.

- Volume picking is now optional and disabled by default, i.e Shift + Click will
  go through volumes. To enable volume surface location selection, the
  "Pickable" checkbox needs to be checked.

- If Reconstruction Sampler domain shading or interval shading is used, a list
  of valid domains and intervals can now be specified in the "Shadings
  parameter" tab.

- The X/Y/Z rainbow coloring modes are now also available normalized to each
  individual skeleton.

- Add custom connector coloring. The pre and post colors can be adjusted in the
  "Shading parameters" tab.

- The X/Y/Z/ axes can now be displayed in the lower right corner using the
  "Axes" checkbox in the "View settings" tab.

Reconstruction sampler:

- Improve performance of interval length computation

- Sampled skeletons can now be split after the users confirm this is their
  intention. The split-off part of the skeleton will not contain any sampler
  information anymore. Intervals on the split-off part are removed, split-point
  crossing intervals are shortened and domain end points will be removed and
  recreated as needed.

- Sampled skeletons can now be merged into. All samplers that reference the
  merged-in fragment are deleted. If the merged fragment is merged outside
  of a domain, nothing special is happening---it is a regular merge. If the
  merge treenode is in a sampler domain, there are currently three options,
  "Branch", "Domain end" and "New domain": 1. Branch: add the new fragment to the
  skeleton without changing domain end nodes or intervals. This is only allowed
  if the merge target is not the start or end of an interval. 2. Domain end: add
  a new domain end node right where the merged in fragment starts. This keeps
  the new fragment isolated from the sampled domain. 3. New domain: a new
  domain is created for the merged in fragment. This also adds the domain end
  node from (2).

- Domain completion is now shown in percent along with interval coverage of the
  domain in "Interval" step.

- Merge decisions can now be limited when the 'merge' or 'merge-or-create' leaf
  handling mode is selected. This means a percentage can be specified which
  defined below which ratio of extra cable versus interval length the extra
  cable should be merged into the previous interval (if possible) rather than a
  new interval is created.

- Ignored lead segments can now be inspected in more detail using the
  "Uncovered domain parts" button the "Interval" step. This will open a dialog
  window with a histogram on all ignored leaf segments in the current domain.
  Clicking on individual bins will open a treenode table containing the
  respective start nodes of the ignored leaf segments. From this dialog, it is
  also possible to list all downstream/upstream partners linked to nodes in
  ignored segments of a domain.

- For samplers using the 'ignore' leaf handing mode, it is now possible to
  update this to 'short-interval' mode including the generation of missing
  intervals for existing domains. A visual confirmation dialog is shown. To use
  this, press the "Set short-interval leaf mode" button in the Domain tab.

- The Synapse tab now also shows all leaf nodes of an interval. This makes it
  easier to find the places where an interval needs to be continued.

Tracing layer:

- Tracign layer: cycle open end in reverse using Shift + Alt + R.

- Alt + Click now opens consistently the link type context menu, regardless of
  whether a treenode or connector node is currently selected.

- The layer options now allow to select a user who's tracing data won't be
  fetched from the server. The main motivation is to hide data imported by a
  dedicated import user by default and not even fetch it from the server.

- Similar to image data mirrors, it is now possible to configure read-only
  tracing data mirror servers from which the tracing data will load all data
  except for the active node, which will be read from the main server. This is
  particularly useful if connecting to the main server from a remote location.
  To make this work reliably, it is expected that physical replication is setup
  on the database level that mirrors the main server constantly. A separate
  CATMAID instance needs to be setup on the mirror server as well. To configure
  this, the "Read-only CATMAID mirrors" option in the settings widget can be
  used together with the "Read-only mirror index".

Neuron similarity:

- The new Neuron Similarity Widget makes it possible to compare neurons to each
  other, to neurons transformed based on landmarks as well as to arbitrary point
  clouds. Point clouds can for instance be created from light microscopy data.
  It creates a similarity ranking based on NBLAST. To open the widget, use Ctrl
  + Space or the Open Widget button and then search for "Neuron similarity".

- To compare two different objects, NBLAST will compare a query object pairwise
  with potential target objects. It iterates over each point of the query
  object, find the closest point in a target object and computes a score based
  on the distance of these points and their orientation to each other.

- This scoring is done based on a scoring matrix, which needs to be created
  before any comparisons can be made. Scoring matrices are typically reused and
  don't need to be recomputed every time. The "Configurations" tab allows to
  create new similarity matrices and lists existing ones. For a new scoring
  matrix, probabilities for distance and orientation are computed for both a set
  of of similar neurons and a representative sample of random neurons. Both are
  combined into a single matrix in which a value of zero makes a particular a
  pair of points equally likely to be random or to be a match. Values above zero
  make a match more likely. Computed similarity matrices can be visualized by
  clicking the "View" link in the Scoring column of the respective similarity
  configuration.

- With a similarity matrix computed, similarity queries ca be performed from the
  "Neuron similarity" tab. In its most basic form, this compares neurons to
  other neurons. It is also possible to select transformed neurons and point
  clouds as query type or target type in a search. This however requires
  additional setup (see below). Query and target skeletons can be selected by
  selecting a skeleton source for each. A similarity matrix has to be selected
  as well, but all other options have reasonable defaults. A click on "Compute
  similarity" queues a new similarity request, which is computed asynchronously.
  Once the task is complete its table entry will switch its status to
  "complete".

- Once completed, the similarity query results can be viewed by clicking on
  "View" in the "Scoring" column. This will open a new result window (or
  dialog, if selected in the "View" option), which shows the similarity ranking.

- To query with or against transformed skeletons, a landamark based "display
  transformation" has to be created. To do so, open the Landmark Widget, and
  create a transformation in its "Display" tab. Transformations created this way
  are selectable from the Similarity Widget, if "transformed skeletons" is
  selected for either query or target. Depending on available landmark groups,
  this could be for instance a skeleton transformation to its contralateral
  location.

- The Point cloud tab allows to import individual point clouds, along with an
  optional transformation and representative images. It also provides a list of
  all point clouds that are visible to the current user. A group visibility
  option during import allows to restrict visibility of imported point clouds to
  selected groups (which need to be added from the admin interface).

- The "Point cloud import" tab allows to import many point clouds at the same
  time, optionally transformed and with linked representative images.

Volumes:

- The general widget controls are now distributed across tabs.

- Annotations can now be used on volumes too. The "Annotate" button in the
  Volume Manager can be used to annotate all selected volumes.

- The "Add from file" button in the Volume Manager can now be used to import
  volumes from STL files.

- The "Skeleton innervations" tab allows to search for volumes that intersect
  with a set of query skeletons. A volume annotation can be specified to look
  only at volumes having this annotation. Optionally, exact result computation
  can be disabled to only compute skeleton/bounding-box intersections. This is
  slightly faster, but leads to false positives.

Docker:

- More CATMAID configuration options are now accessible through Docker
  environment cariables: CM_DEBUG, CM_FORCE_CONFIG_UPDATE, CM_WRITABLE_PATH,
  CM_NODE_LIMIT, CM_NODE_PROVIDERS, CM_SUBDIRECTORY, CM_CSRF_TRUSTED_ORIGINS.

- The Git commit from which a Docker image was built is now preserved and
  included in the CATMAID's version information.

CLI importer:

- If no user information except for IDs is present in the imported data, the
  importer will by default ask for a username and create new inactive users for
  those IDs (and update the referenced IDs). Alternatively, the --map-user-ids
  parameter can be specified, which will make the importer map referenced IDs to
  existing users. If an existing user with the respective ID is not available,
  the user is asked for a username and a new user will be created.

- With the help of a few additional progress bars, import progress can be better
  monitored.

- Database statistics are now automatically recomputed after an import, i.e.
  ANALYZE is run.

Miscellaneous:

- Each Tracing Layer is now listed as a skeleton source. All skeletons visible
  in their fields of view are made available to other widgets that way.

- Tracing tool: add icon button to toggle a node coloring mode in which each
  node is colored according to the length of their respective skeleton. The
  colors and cable length values when to use it can be set for three colors in
  the Settings Widget in the "Skeleton length coloring" section.

- The SWC exporter can now optionally mark a node as soma if it either is tagged
  as "soma", if it has a radius larger than a defined value or if it is the root
  node. All three conditions can be selected, and they will be applied in the
  order they are listed above. If selected, a soma tagged node will always take
  precedence.

- There is small copy-to-clipboard button left to the "URL to the view" link in
  the upper right corner of the user interface.

- The Ctrl modifier can now be used with - and + to animate zooming.

- New widget: stack info, which displays properties for stacks related to the
  active project.

- The node cache update management command `catmaid_update_cache_tables` can now
  update all caches configured in the NODE_PROVIDERS settings variable
  automatically when the `--from-config` option is provided.

- Admin: a projects/export JSON export of the visible project/stack structure
  can now be used directly in the Project/stack Importer by selection "JSON
  representation" as source and pasting the data into the text field.

- Neuron search: regular expressions are now optional for the neuron name.
  Unless the search string starts with '/', no regular expressions are used,
  but a regular case insensitive text search.

- Two new connector types are available: "tight junction" and "desmosome". Both
  can be created through the Alt + Click menu, are reciprocal and two links at
  one connector are allowed for each type.

- Connectivity widget: all available link types can no be selected to be
  displayed. Both the gapjunction and attachment checkboxes have been removed in
  favor of a more generic list select element.

- Tracing layer: the displayed tracing data can now be constrained to show only
  the N most recently edited skeletons. This settings adds to the skeletons
  selected by the N largest skeletons filter.

- Many tables should now allow for larger CSV exports.

- Connector table: the exported CSV file has now a more reasonable name and
  doesn't include all skeleton IDs anymore (this became impractical with larger
  sets).

- WebGL layers are now preferred by default.

- Project statistics: a top ten of the largest neurons is now displayed.

- Admin: a user import view is now available to import users from other CATMAID
  instances. It requires superuser permissions on the remote instance.

- DB integrity check management command: volumes are now checked to make sure
  all faces are triangles. The --tracing [true|false] and --volumes [true|false]
  command line parameters now allow to explicitly test only some parts of the
  database. By default all is tested.


### Bug fixes

- 3D viewer: loading a single node skeleton with smoothing enabled no longer
  causes an error.

- 3D viewer: nodes taged with 'uncertain' can be loaded again.

- 3D viewer: various rendering bugs for Reconstruction Sampler domains and
  intervals have been fixed.

- 3D viewer: stored node scaling settings are now properly restored.

- 3D viewer: TODO tag coloring doesn't override custom label colors anymore.

- 3D viewer: all synaptic site spheres are created and colored again.

- 3D viewer: camera won't flip anymore if it is upside down during animations.

- Tracing overlay: the border of the tracing window is now properly rendered.

- Tracing overlay: child node edition times are now correctly updated if the
  parent is deleted, which fixes occasional state matching errors.

- Tracing overlay: Shift + Click now works also with attachment connectors,
  should they be selected as default connector type in the settings.

- Reconstruction sampler: deleting samplers while other samplers on the same
  neuron refer to the same created boundary nodes no longer causes an error.

- Reconstruction sampler: cable length columns are now sorted numercially.

- Reconstruction sampler: all settings are now correctly reset when a sampler is
  selected or "New session" is pressed.

- Reconstruction sampler: a few corner cases for binary interval coloring have
  been fixed. Colors should now alternate in most cases.

- Connectivity matrix: synapse count based ordering works again.

- Connectivity widget: annotations on neurons (used for filtering) are now
  properly updated when they are changed in another part of CATMAID.

- Graph widget: edge color updates now trigger a redraw operation again.

- CLI importer: the ID sequence for the auth_user table is now properly reset
  after an import.

- CLI importer: missing treenode-connector links are now imported between
  connectors and placeholer nodes.

- CLI impoerter: the ID of reused objects is now proplery updated in imported
  data when --preserve-ids is used.

- CLI importer: skeleton summaries and edge tables aew correctly created again.

- CLI importer: unmapped imported users are now correctly saved.

- The error dialog prints now linen breaks and spaces correctly again, which
  improves its formatting.


## 2018.07.19

Contributors: Albert Cardona, Andrew Champion, Pat Gunn, Tom Kazimiers, Will Patton, Eric Trautman


### Notes

- Both the standalone Docker image and the Docker-compose setup can now be
  updated after a Postgres version change. This makes it possible again to use
  CATMAID versions after 2018.02.16 with Docker. The documentation has more
  information.

- This is the last CATMAID version with support for Python 2.7. Starting from
  next version, only Python 3 will be supported.


### Features and enhancements

Volume widget:

- Add a "List connectors" link to each volume, to show all connectors in a
  volume bounding box.

- The new "Min skeleton nodes" and "Min skeleton length" options allow to
  further constrain volume based skeleton selections ("List skeletons").

- The Connector List widget that is shown when clicking on "List connectors",
  now supports connector filtering. The volume of the link's row is now
  automatically set as filter in the new Connector List widget. This means
  connector links in this table are now shown only if they intersect exactly
  with the volume (and not only with the bounding box like before).

- State saving is now supported.

3D Viewer:

- The line width of skeletons can be adjusted again on platforms other than
  Linux. This Requires "Volumetric lines" in the "View settings" tab to be
  enabled (it is by default). Unchecking this option brings back the previous
  line rendering behavior.

- The new "Focus skeleton" button in the "View" tab will look at the active
  skeleton's center of mass from the current camea location.

- Volumes can now be smoothed by subdivision. The volume option panel available
  from the View Settings tab now contains a "Subdivide" checkbox.

- A volume's bounding box can now be displayed using the "BB" checkbox that is
  available for visible volumes in the volume option panel.

- New coloring option: X/Y/Z rainbow lookup table coloring for active stack
  dimensions.

- The active node respects now a node radius by default and is scaled to 1.5x
  its size. This behavior can be disabled using the "Radius adaptive active
  node" checkbox in the "View settings" tab.

- Catalog export: use global neuron name for sorting and display by default.

- Catalog export: support for multiple neurons per panel has been added
  (separate from pinned neurons). The export dialog contains now a "Skeletons
  per panel" input field. Essentially, the displayed skeletons can bow be
  iterated in batches.

- Catalog export: individual skeleton panels can now also be exported as PNG
  instead of SVG, which reduces the file size, export time, parsing time. Plus
  it allows for an exact copy of what is shown in the 3D Viewer.

- Catalog export: in orthographic mode it is now possible to export a scale bar
  on either none, the first or all exported panels.

- If the estimated size of the tiles to load for a Z plane exceeds 100 MB, users
  are asked for confirmation.

Connectivity matrix:

- Connector node filters can now be applied using the funnel icon in the widget
  title bar.

- The new "Groups" tab allows to group rows, columns or both by their displayed
  name.

- State saving is now supported.

Reconstruction sampler:

- Different leaf handling strategies are now available to be selected for a
  sampler. The behavior so far (and current default) is to just ignore leaf
  segments that are shorter than the interval length minus the error margin.
  Alternatively, it is now possible to merge the leaf segment into the last
  interval, to create new shorter intervals for the leaf segments or, combining
  both, it is possible to try to merge it into the last interval and if that's
  not possible (e.g. on a small twig with no previous interval on the same
  segment), then create a new short interval. This option is available in the
  Sampler tab.

- Both the domain table and the interval table now show the cable length of each
  domain and interval in nanometers, respectively. Additionally, the interval
  tab also show the aggregated cable length of all completed intervals.

Tracing layer:

- The new option "Update tracing data while panning" allows to configure weather
  the tracing data on the layer will be updated when the view is panned around.

- A set of new options allows now to configure a "tracing window", which will
  restrict tracing data loading by allowing it only in view centered rectangle.
  Width and height can be configured independently. This is useful for remote
  review and tracing.

- A new option to show only the N largest skeletons in a field of view is now
  available for the layer settings (and the API).

Miscellaneous:

- The behavior of the Ctrl modifier on section navigation with , and . can now
  be inverted using the "Animate section change by default" option in the
  Settings Widget.

- Connectivity widget: annotations can now be used for additional filtering per
  partner table.

- Split/merge dialog: the node count of the individual parts is now shown when
  hovering over their cable length information.

- Review widget: the user who created the last node of each segment is now
  displayed in the review table. This allows to focus review on segments not
  created by oneself.

- A skeleton cable length limit can be set so that a warning is displayed if a
  change to the skeleton morphology results in a cable length larger than the
  limit. This is available in the Warnings section of the Settings Widget.

- Node filters: if a neuron name is provided for a rule, the rule is now valid
  for all neurons with neuron names that include the provided name and not only
  exact matches.

- Neuron name display: neighboring duplicate name components are now removed by
  the default. This setting can be adjusted from the Annotation sections in the
  Settings Widget.

- Boolean parameters for API endpoints are no case-insensitive, allowing the use
  of regular boolean values in requests from Python.

- CLI exporter: the new --excluded-annotation parameter can be used to exclude
  neurons from the export based on annotations.

- CLI exporter: placeholder nodes are now exported as completely new skeletons
  that are not linked to their original skeleton, unless it is part of the set
  of exported skeletons or the --original-placeholder-context flag is provided.


### Bug fixes

- Measurements table: column headers in CSV export are now quoted.

- Export management command: the default output filename can be used again.

- Export management command: class instances and links of skeletons and neuronsa
  are now exported alongside treenodes.

- Neuron name service: missing naming components don't lead to removal of all
  whitespace between neighbors anymore.

- Initial skeleton coloring of merge dialog when merging from smaller into
  larger skeletons is fixed.

- 3D viewer: refreshing the active skeleton does not refresh all skeletons
  anymore.

- 3D viewer: connector restrictions like "show only shared connectors" now
  respect the pre/post visibility toggles in the Selection Table.

- 3D viewer: the initial text scaling for label text is now correctly set again.

- Reconstruction sampler: during interval creation preview, only intervals from
  the currently active domain are now shown.

- Graph Widget: when subscribed to other widgets, their skeletons are not
  removed anymore from the Graph Widget when the other widget is closed.

- Neuron Search: annotation data range can be used again.

- The Strahler number computation no correctly increases the Strahler number
  when two more children have the local maximum number rather than requiring all
  children to share the same number.

- Radius editing: using undo (Ctrl + Z) after editing the radius of a node works
  now without an error message.


## 2018.04.15

Contributors: Albert Cardona, Andrew Champion, Chris Barnes, Rob Court, Tom Kazimiers


### Notes

- Requires a virtualenv update.

- A new management command "catmaid_find_node_provider_config" is available,
  which can be used to compare different node providers on existing data, which
  is useful to configure the NODE_PROVIDERS setting.

- The Docker images now support the options CM_HOST and CM_PORT to configure
  where uwsgi is listening.

- When using the Javascript console, node positions returned from tracing
  overlays are now in project space coordinates (physical nm), not stack space
  voxel coordinates. Transformation to project space is no longer necessary.

- Postgres 10+ is now required.

### Features and enhancements

Layouts:

- A new "Layouts" menu is shown in the top bar when a project is opened. It
  allows to save the current window layout under a name, it provides an option
  to close all widgets and will show all available layouts as menu entries.

- Layouts store window arrangement, window sizes, tabs and subscriptions.

- Saved layouts can also be manually configured from the "Custom layouts"
  setting in the Settings Widget.

- Tabbed windows are now supported in layout specs by using "t([a, b, c])" where
  a, b, c or any other number of elements can be children of the tabbed window.

Landmarks:

- Support transformation of nodes that cross space between landmark groups and
  even reach into target groups. This allows to e.g. transform skeletons that
  cross the midline. Doing this is enabled by default, but can be disabled
  through the "Interpolate between groups" option.

- Virtual transformed skeletons are now also shown on a separate layer in all
  open Stack Viewers. Nodes of those skeletons can currently not selected. To
  disable the Landmark Layer, uncheck the "Show landmark layers" checkbox in the
  Display tab's button panel.

- The new "Edit landmark" tab provides a simpler interface to add new landmark
  locations to landmark groups. If the option "Update existing landmark
  locations" is selected, new landmark locations will replace existing ones
  shared between the provided landmark and the selected group. The lower
  section of this tab allows to edit links between landmark groups, which can
  be used for rule based display transformations.

- As an alternative to selecting a target landmark group explicitly to create a
  display transformation, it is now possible to instead select a target relation
  in the Display tab. Doing so will automatically create all display
  transformations from the source group to all landmark groups transitively
  linked to the source group using the selected relation. The reciprocity of
  relations is respected.

- The new "Create groups" tab provides an option to create landmark groups along
  with required landmarks from the bounding boxes of two volumes. This allow to
  quickly create simple landmark group mappings.

- The color and extra scaling for nodes on Landmark Layers can be adjusted from
  the widget.

- All 3D Viewers are now enabled by default as transformation display target.

- State saving is now supported.

3D Viewer:

- A scale bar can now be displayed when in orthographic mode. The scale bar
  can disabled via a checkbox in the View Settings tab.

- PNG and SVG exports offer now a filename input field.

- Loaded volumes are now stored along with their styling in the widget state.

- Landmark groups are now show with landmark name labels. This can be disabled
  from the landmark menu.

- Text scaling can be adjusted from the View tab.

- The width and height of animation exports are now restricted to even numbers.
  This is required by the H264 codec we refer to in our documentation.

Graph widget:

- The old "Graph" tab was split into two: "Nodes" and "Edges", each with the
  corresponding functionality.

- New feature: color edges with the same color as the source node, the target
  node, or the general color specified in the "Properties" menu (from the "Main"
  tab). See the "Edges" tab.

- New feature: change the arrow shape to a circle, diamond, tee, etc. The new
  "Set" button in the "Edges" tab applies the change to selected nodes.

- New feature: the new "Selections" tab can record sets of nodes, stored as a
  named selection. Then these can be selected or deselected.  The "Select all"
  button selects all nodes from all created selections.

- Basic state saving is now supported.

Reconstruction Sampler:

- Intervals are now displayed with only two colors by default, it makes
  distinguishing many intervals easier. The previous multi-color mode can be
  reactivated from the preview window.

Tracing general:

- The settings widget allows now to configure a "fast split mode" and a "fast
  merge mode" to allow particular groups of skeletons to be split and  merged
  without confirmation. Similarly to Visibility Groups, these Fast Split/Merge
  Groups can be defined in terms of a universal match (all skeletons), a
  required meta-annotation or a creator ID.  In fast split mode, all annotations
  from the split skeletons are copied over to the split off part. In fast merge
  mode, all annotations are taken over from a skeleton merged in without
  confirmation.

- The `P` shortcut (peek) will now show the closest skeleton to the cursor in
  all open 3D Viewers. To show the active skeleton use `Shift + P`.

- A move/navigation mode can now be used using the new (third) button in the
  tracing tool bar. If enabled, no mouse based node actions will be performed
  anymore. Left mouse button clicks/movements are handled like right mouse
  button clicks/movements.

- The Split Neuron Dialog has now "select all" checkboxes for annotations.

Statistics widget:

- Statistics widget: The new option "All" in the time unit selection control
  allow to aggregate user data for the whole time range.

- The number of newly created treenodes is now displayed alongside the cable
  length in the contribution table.

- Each user can now be included in an aggregate statistics row at the end of the
  table by checking the checkbox in front of the username.

- Add extra Refresh button to top bar.

Volume widget:

- The new link "List skeletons" in each volume table row allows to open a new
  Selection Table containing all skeletons the bounding box of the respective
  volume intersects. Due to large numbers of skeletons in bigger volumes, this
  is currently mainly useful for smaller volumes.

- When creating box volumes, the new button "Define cube at
  current location" allows to conveniently create a cube with a configurable
  edge length at the current location.

Miscellaneous:

- Basic Search: allow search for treenode IDs and connector IDs.

- Project administration: selected projects can now be exported as JSON or YAML
  file using the respective action from the drop-down menu.

- In addition to the '/apis' endpoint, the API documentation is now also
  available as part of the general documentation.

- Connectivity Widget: partner header indexes can now optionally be replaced
  with the neuron name and rotated by 90 degrees.

- The Keyboard/Mouse Help Widget has now a text filter, which allows to show
  only items containing a particular text.

- The Tracing Overlay has a new setting "Allow lazy node updates", available in
  the Settings Widget. If enabled (default), stack viewers can skip node updates
  if a change didn't occur in the Viewer's field of view. This is useful when
  e.g. the Connector Viewer is open while tracing, because not all viewers get
  update due to the addition of a node.

- Selection Table: Skeletons can now be imported from CSV files.

- The status bar shows now both stack space and project space coordinates of the
  mouse cursor.

- The skeleton projection layer works now with orthogonal views.

- Detailed review colors are now enabled by default. To get the old behavior
  back, adjust your settings (admins can do this for the whole project or
  server).

- Stacks can now be created whose planar axes have anisotropic resolution.
  The stack viewer will display these stacks correctly by scaling tiles
  separately along each axis. The tracing overlay is also compatible with these
  stacks in all orthoviews.

- Added H2N5 tile source type.

- Due to the new skeleton summary tables, some APIs are much faster now:
  1. Obtaining review info skeletons with /{project_id}/skeletons/review-status,
  2. API and connectivity information through /{project_id}/skeletons/connectivity,
  3. Listing skeletons with a minimum node count with /{project_ids}/skeletons/
  4. Getting skeleton node count with /{project_id}/skeleton/{skeleton_id}/node_count.

  In consequence the following widgets became faster too: Connectivity Widget,
  Selecting skeleton counts in the Statistics Widget, Review count based
  coloring (e.g. in Graph Widget). Opening the Merge Dialog is also faster due
  to this change.


### Bug fixes

- Reconstruction Sampler: 3D visualizations for interval preview and color mode
  were sometimes wrong and showed additional intervals. This is fixed now.
  Actual interval boundaries were not affected and are correct.

- Reconstruction Sampler: Individual intervals are not silently deleted anymore
  if referenced start or end node is deleted. As consequence interval start and
  end nodes can't be deleted anymore.

- Measurement table: no error is shown anymore after merging two listed
  skeletons.

- Radio button drop-downs and checkbox drop-downs now hide on a mouse click
  outside of the control.

- Review: fix node selection error appearing during review of some virtual
  nodes.

- Tracing layer: when trying to create a second presynaptic node to a connector,
  a warning is now shown instead of a full error dialog. Also the previously
  created target treenode isn't created anymore in this case.

- Tracing layer: prevent browser context menu on tracing overlay right click.


## 2018.02.16

Contributors: Andrew Champion, Albert Cardona, Chris Barnes, Tom Kazimiers

## Notes

- Three new OS package dependencies have been added (due to a Django framework
  upgrade), make sure they are installed:

  sudo apt-get install binutils libproj-dev gdal-bin

- Python 3.6 is now supported. Make sure to update your settings.py by replacing
  the line

  COOKIE_SUFFIX = hashlib.md5(CATMAID_URL).hexdigest()

  with the following line:

  COOKIE_SUFFIX = hashlib.md5(CATMAID_URL.encode('utf-8')).hexdigest()

- A virtualenv upgrade is required. To correctly install one updated dependency,
  the django-rest-swagger Python package has to be removed first from from the
  virtualenv, before the virtualenv is updated:

  pip uninstall django-rest-swagger
  pip install -r requirements.txt

- `requirements` files now inherit from each other: `-test.txt` includes
 the production requirements, `-dev.txt` includes test (and therefore
 production) and doc.

- CATMAID extensions no longer require users to manually edit their
  `INSTALLED_APPS` in `settings.py`. Remove if they are already in use.

- The NODE_PROVIDER settings variable (settings.py) is replaced with the
  NODE_PROVIDERS variable. The new variable takes a list of node provider names,
  which are iterated as long as no result nodes are found. Replace the former
  single string value with a list with this name as single element, e.g. if
  the current setting reads NODE_PROVIDER = 'postgis2d', replace it with
  NODE_PROVIDERS = ['postgis2d'].

- Three new types of cache backed node providers have been added: cached_json,
  cached_json_text, cached_msgpack. Tests suggest that cached_msgpack is the
  fastest.


### Features and enhancements

Reconstruction Sampler:

- 3D previews now allow to use a white background and toggle meta spheres.

- To match a given interval length, the Reconstruction Sampler will now create
  new nodes during interval creation. This allows better sampling on long
  straight lines without intermediate nodes. To disable this behavior uncheck
  the "Create bounding nodes" setting. Newly created nodes are automatically
  labeled with the "sampler-created" tag.

- By adjusting the new interval "max error" setting, it is possible to only
  create bounding nodes (if enabled) if the closest existing node is farther
  away from the ideal location than the max error value. This allows better
  reuse of existing nodes.

- Created interval boundary nodes are also automatically deleted on sampler
  removal, if possible. If a created node has not been altered in any way during
  its life time and it still forms a straight line with its parent and single
  child, it can be removed. Otherwise the node is kept.

- A new "Partner" step has been added. After a connector is selected at random,
  users are now asked to add all partner nodes to the synapse and let the widget
  choose a partner site for them.

- Sections that should be interpolated (e.g. because of large tracing data
  shifts due to image data shifts) are now respected and not over-sampled
  anymore.

- Completed intervals can now be optionally excluded from random selection.

Node Search:

- Tagged connector nodes are now shown in search results.

- Annotation search results allow now to open the Neuron Navigator page for the
  respective annotation.

Graph Widget:

- It is now possible to show links of all connector types. By default, only
  synaptic connectors are available, but this can be changed using the "Link
  types" drop down control in the Graph tab. There also the edge color for
  particular link types can be set.

- The edge color button in the option dialog has been replaced with a link type
  drop down which allows to set color and visibility per connection type.

3D Viewer:

- Stored interpolatable sections are now loaded by default. Additional project
  space sections can be configured from the Skeleton filters tab.

- Custom tags can now also apply to predefined labels like TODO or
  uncertain_end.

Miscellaneous:

- The maximum number of frames per second rendered by a stack viewer window can
  now be adjusted through the Settings Widget > Stack view > Max frames per
  second.

- The Open Widget dialog is now only opened with Ctrl + Space when no other keys
  are pressed. This allows to use key combinations like Ctrl + Shift + Space + >
  to browse smoothly through the image stack while hiding the tracing layer.

- The active node can now be moved in Z by holding the `Alt` key and
  using `,`/`.`. The stack viewer follows the node.

- Filters: a Reconstruction Sampler Domain node filer is now available. The
  required node ID can be optained from the Reconstruction Sampler Widget.

- Neuron History: a lower and upper bound for the time window in which changes
  are respected and counted can now be set.

- On CATMAID front-pages (project overview) the keys 0-9 can now be used to open
  the n-th stackgroup or stack, stackgroups have precedence.

- Sections in which nodes should be interpolated for various displays can now be
  persisted in the database using the "interpolatable sections" data model from
  the admin interface.


### Bug fixes

- Reconstruction sampler: Strahler shading color updates work now reliably.

- Reconstruction sampler: connectors in neighboring intervals are now not
  included anymore in connector listing.

- 3D Viewer: SVG export styles are correctly applied again, the exported data
  isn't transparent anymore.

- 3D Viewer: custom label matches are now always given precedence when multiple
  labels are matched on a node.


## 2017.12.07

Contributors: Albert Cardona, Andrew Champion, Chris Barnes, Tom Kazimiers
### Notes

- PostgreSQL 9.6 and Postgis 2.4 are now required.

- A virtualenv upgrade is required. To correctly install one updated dependency,
  the django-rest-swagger Python package has to be removed first from from the
  virtualenv, before the virtualenv is updated:

  pip uninstall django-rest-swagger
  pip install -r requirements.txt

- New settings field: CROPPING_VERIFY_CERTIFICATES. This controls whether SSL
  certificates should be verified during cropping and defaults to True.

- The NODE_LIST_MAXIMUM_COUNT setting can now be set to None, which disables
  node limiting. If node count limiting isn't really needed in most cases, this
  can slighly improve query performance.

- The file `UPDATE.md` will now list all administration related changes for each
  release, including required manual tasks. These changes also continue to be
  part of this change log.

- Requires running of: manage.py catmaid_update_project_configuration

- Tracing data is now by default transmitted in a binary form, please make
  therefore sure your web-server applies GZIP not only to the "application/json"
  content type, but also to "application/octet-stream". For Nginx this would be
  the gzip_types setting.


### Features and enhancements

Node filters:

- A new node filter called "In skeleton source" has been added. This allows to
  add a filter which only allows nodes of a particular set of skeletons,
  accessed through a skeleton source. This can be useful to look at connectivity
  of a particular set of neurons. It can of course be combined with other
  filters like volume intersection.

- New filter: Pruned arbor, which keeps the arbor proximal to the (tagged) cut
  points, discarding distal subarbors.

Connector table:

- Node filters are now supported.

- Attachment connectors are now supported.

Landmarks:

- The new "Landmark Widget" allows to create landmarks, form groups of them and
  use these groups to virtually transform skeletons from one landmark group into
  another one. This can be used e.g. to find homologues neurons. Virtual
  skeletons can currently displayed in the 3D Viewer.

- Defining landmarks and their groups is done in two stages: 1. define abstract
  landmarks and group those abstract landmarks. 2. link locations to individual
  landmarks and their presence in a group.

- Abstract landmarks represent e.g. a feature that can be found at multiple
  places in the data set, like the entry point of a particular neuron on the
  left and right side of a Drosophila brain. The left and right side of the
  brain would then be represented as groups, each one having expected abstract
  landmarks as members.

- Creating new abstract landmarks and groups can be done through the respective
  "Name" fields and "Add" buttons in the Landmarks tab. To link an abstract
  landmark to a group, click on either an existing landmark group member in the
  landmark groups table or on the "(none)" placeholder. The newly opened dialog
  will allow to associate landmarks with groups. Landmarks can be member of
  multiple groups.

- Linking locations to landmarks and the groups they are member of is done by
  using the right click context menu on either an existing location in the
  "Locations" column of the Landmarks table or the displayed "(none)"
  placeholder. Currently, the location of the active node or the center of the
  stack viewer can be linked. When using the latter option, it might be a good
  idea to enable the display of reference lines in the Settings Widget.

- To be able to use a landmark location in a transformation, the locations
  linked to landmarks need to be associated with at least one group. If for
  instance a physical location for the abstract landmark representing a
  particular neuron entry point has been found for the left side of a Drosophila
  brain, this location would be linked to the landmark itself and to the group
  representing the left side of the brain. To link the location to the group,
  right click the index number in the landmark's row in the Location table, the
  context menu will allow to add the landmark to all groups the abstract
  landmark is a member of (removal works the same way).

- Virtual skeleton transformations can be created from the "Display" tab. After
  selecting a target 3D Viewer from the drop down menu, the skeletons to create
  transformed virtual version for, have to be selected by choosing a skeleton
  source. With this done, a source and target landmark group can be selected.
  Transformations are only expect to provide reasonable results if the
  transformed skeletons are "enclosed" by the landmark group.

- The "Import tab" allows to import multiple four-column CSV files into landmark
  groups. The expected format is: Landmark name, X, Y, Z. Each file can be
  associated with one landmark group, landmarks with the same name will be
  matched.

3D viewer:

- Landmarks and landmark groups can be displayed. Similarly to volumes
  individual groups can be selected and adjusted through the "View settings"
  tab. Apart from the color and mesh-faces option for groups, it is possible to
  scale landmarks.

- All visible skeletons can now be exported as Wavefront OBJ file. Each skeleton
  will be rendered as a separate group, colors are preserved and written out as
  material file (MTL). Both files can be compressed as ZIP file on the fly and it
  is possible to generate a simple line based export as well as a mesh based
  representation using a user definable radius. The generated ZIP file can be
  used with services like augment.com.

Neuron history widget:

- A user filter can now be applied through the respective checkbox drop down
  element. If at least one user is selected, only events caused by those users
  are respected.

New connector types:

- Two new connector relations are available: attached_to and close_to. Like
  other connector relations, they can be used to link treenodes to connectors
  and can be used with the help of  Alt + Click context menu when a treenode is
  selected. They are available as "Attachment" and "Close to".

- If If a connector has at least one attachment relation is viewed as
  "Attachment connector" and additional clicks with such a connector selected
  will create "Close to" edges.

- To add more information about the nature of an attachment, the connector
  should be labeled, e.g. as "vesicle".

Connectivity Widget:

- All skeletons linked through a attached_to -> connector -> close_to
  relationship are now shown in a separate table if the "Show attachments"
  option is enabled.

Export management command:

- The export management command will now also export meta-annotations when the
  --annotation option is set. All meta-annotations of annotations directly
  linked to the exported neurons are exported, too.

- Users referenced by any of the exported objects are now also exported
  automatically. This can be disabled using the --nousers options.

- User references are now stored as usernames rather than numerical IDs. This
  removes the requirement of always also exporting user models, because users
  can be mapped based on their usernames.

Import management command:

- The new --map-users option allows to map users referenced in the imported data
  to already existing users in the database. This makes updating existing
  databases easier and removes the de facto import data requirement to contain
  user models. By default --map-users is not set.

- The new --create-unknown-users option will instruct the importer to create
  new inactive user accounts for users that aren't included as objects in the
  imported data. If user mapping is enabled, accounts would only be created for
  users that can't be mapped and are also not included in the import data. By
  default --create-unknown-users is not set.

- Imported class, class instance and relation objects are skipped when
  existing objects in the target project have the same name. This makes merging
  of projects also possible for semantic data (e.g. annotations, tags). The only
  exception are neuron class instances, where two different objects are allowed
  to have the same name.

- The importer now won't keep the IDs from spatial objects in the input source,
  but will instead always create new objects. This ensures no existing data is
  replaced and allows importing different sources into a single CATMAID
  instance. If the original IDs have to be used, the ``--preserve-ids`` option
  can be used. This is done for treenodes, connects, and their links.

Miscellaneous:

- Users can now choose alternative markers for connector nodes, which do not
  obscure the object being annotated: this encourages manually annotating
  synapses etc. in a manner which is more comparable with automated detections

- Exported sub-stacks now include the Z resolution.

- Added table of reviewers vs number of nodes reviewed to the "Summary Info"
  in the Selection Table widget.

- Synapse distribution plot: global and single-axis zoom and pan are now
  supported.

- Neuron dendrogram: nodes linked to connectors (synaptic sites) can now be
  highlighted.

- Tracing layer: cached tracing data is now used by default when showing
  sub-views of previously loaded data. This is useful for e.g. quickly zooming
  in. Like with the regular node cache, views not used for one minute will be
  thrown away.

- All users can now view their user analytics plot with the help of the Project
  Statistics widget.

- The NRRD file export can now transform from FAFB v14 into template brain
  space.

- Synapse Fractions: the button "Group all ungrouped" will move all skeletons
  that are not part of a group already and not part of "others" into a new
  group. To also include skeletons in "others", use a synapse threshold of zero
  in the "Filter partners" tab.

- Selection Table: Open/Save (JSON) does now preserve the order of skeletons.

- Tracing data should load faster due to spatial query improvements and
  reduction of transferred data. The tracing layer transfers data now in binary
  by default, which can be adjusted in through the tracing layer settings.

- The catmaid_setup_tracing_for_project management command does not require a
  --user argument anymore. If not provided, the first available admin user will
  be used.

### Bug fixes

- 3D Viewer: the visibility of skeletons with connector colors the same as the
  skeleton can now be controlled correctly.

- Selecting nodes explicitly with multiple stackviewers open (e.g. by
  Shift-Click in the 3D Viewer) sometimes raised an error about not being able
  to find the selected node. This is fixed now.

- Entries in the Treenode Table can now be correctly sorted by date.

- Cropping tasks can now work with HTTPS URLs.

- Graph widget: new skeletons can now be added again after individual skeletons
  have been split.


## 2017.10.02

Contributors: Chris Barnes, Dylan Simon, Albert Cardona, Andrew Champion, Tom Kazimiers

### Notes

- A virtualenv update is required.

- This release adds optional statics summary tables, which can increase the
  performance of project/user statistics significantly, but statistics will also
  be correct without them. The additional table keeps aggregated information
  about various user actions. To initialize this table, the following
  manangement command has to be run after the migration:

    ./manage.py catmaid_populate_summary_tables

  To maintain good performance, this command has to be run regularly, e.g.
  through a cron job or Celery every night. Because summary updates are
  incremental by default, they don't take much time to update.

- CATMAID's Docker images changed: The existing `catmaid/catmaid` image is now
  only a base image that is used for a simple standalone demo image, available
  as `catmaid/catmaid-standalone`. Additionally, the base image is used in a new
  docker-compose setup, which can be used if persistent data is required. The
  documentation has been updared with all the details.

- The Docker default port is now 8000 for both regular setups and docker-compose
  setups.

- The data view "legacy project list" has been renamed to "simple project list".
  It now supports separate project title and stack title filters, which can be
  preconfigured using the data view config options "projectFilterTerm" and
  "stackFilterTerm". For both simple terms and regular expressions can be used.
  The filter input boxes can optionally be hidden by setting the "filter" config
  property to false.

- Running periodic tasks is now easier and a default setup for cleaning up
  cropping data at 23:30 and update tracing project statistics at 23:45 every
  night is now available. All it needs is to run a Celery worker and a Celery
  beat scheduler. The documentation has more details.

- The cropping output file file name prefix and file extension can now be
  specified from settings.py. The defaults are:

  CROPPING_OUTPUT_FILE_EXTENSION = "tiff"
  CROPPING_OUTPUT_FILE_PREFIX = "crop_"

- CATMAID can now make use of a ASGI server to utilize WebSocket connections.
  Such a server (e.g. Daphne) needs to handle URLs that start with /channels/.
  Currently only messages can be updated this way, which already removes many
  requests for setups with many users. This allows for instance an immediate
  feedback after a cropping a sub-stack finished without requiring the client to
  check for new messages every minute.


### Features and enhancements

Project/user statistics:

- The widget should now be much faster.

- Import actions are not counted anymore by default. The "Include imports"
  checkbox can be used to change this.

- State saving is now supported.


Neuron history:

- Events by different users are now collected in separate bouts to attribute
  parallel user activity. To restore the previous behavior (users are ignored)
  the "Merge parallel events" checkbox can be checked.

- State saving is now supported

- Individual neurons can be removed with the help of an "X" icon in the firs
  column.

- A "total time" column has been added, which aggregates time across all active
  bouts formed by both tracing and review events. Since events are binnned in
  bouts, the total time is not just the sum of both tracing time and review
  time.


Node filters:

- A Reconstruction Sampler interval can now be used as a node filter. This
  allows e.g. reviewing only an interval or look only at the connectivity of
  the interval.


Graph Widget:

- Edge labels can now take different forms and can be configured in the
  properties dialog. There are two new label options available: "Fractions of
  outbound connections" and "Fractions of inbound connections". Instead of an
  absolute number they display the relative fraction. This works for both
  regular connections and connections involving groups.


Reconstruction sampler:

- Intervals for a particular interval length can now be previewed before
  creating a new sampler. To do so, use the "Preview intervals" button in the
  Sampler tab.

- Interval reviews can now be initiated directly from the interval step table.
  It will open a new review widget with pre-set interval filter and added
  skeleton. The same is possible from the synapse workflow step using the
  "Review interval" button.


Layouts:

- The Stack View section of the Settings Widget allows now the configuration of
  a list of default layouts that can be applied to newly opened stacks and stack
  groups. Layouts are useful for having a reasonable default configuration of a
  newly opened CATMAID workspace including stacks and stack groups.

- Layouts mimic nested function calls and are constructed from v(a,b) and h(a,b)
  elements for vertical and horizontal splits, o(a) for optional windows, where
  a and b can each be other v() or h() nodes, one of [XY, XZ, ZY, F1, X3D] or any
  quoted widget handle (e.g. "neuron-search", see Ctrl + Space). At the moment,
  in o(a), "a" can't be XY, XZ or ZY. To reference the 3D Viewer use X3D.

- By default only one layout is available: organize XY, XZ and ZY in four
  quadrants using one additional window (if non available the help page). This
  is its specification: h(v(XY, XZ), v(ZY, o(F1))). With h() and v(), horizontal
  and vertical splits are declared, respectively. With o(F1) a help window will
  be opened as fourth window if not already another window exists.

- Useful for organizing orthogonal views in a custom way and to create default
  workspaces. For instance, to always open a Neuron Search widget right to the
  a single XY view stack, the layout can be used: h(XY, "neuron-search").


CATMAID extensions:

- As well as supporting standalone 3rd party static files, CATMAID now supports
  fully-featured extensions, which can include database models, API endpoints,
  and tests as well as static files.

- CATMAID extensions are Django apps which follow a particular layout, and can
  be installed with `pip`

- The goal is for CATMAID extensions to be reusable and interoperable
  between versions and installations of CATMAID, reducing the need to fork it
  and keep the fork updated in parallel.

- More details can be found in the docs.

- CATMAID-autoproofreader extensions has been added to the list of
  known extensions.


3D viewer:

- Volumes can now be filtered in the volume drop-down menu with the help of a
  built-in text box.


Miscellaneous:

- The Open Widget dialog now displays a table that includes more information on
  widgets. Instead of the previously used auto-completion this table is now
  filtered.

- If multiple tile layers are used, the stack viewer layer settings (blue white
  box in lower left corner) allow to set which stacks should be respected if
  broken sections are skipped. This can be done through the "Skip broken
  sections of stacks" drop-down menu. Whether layers added after the first layer
  should be respected by default when checking for broken sections can be set in
  the Settings Widget in the "Stack view" section.

- The dialog to add a new annotation displays now the existing annotations as
  well.

- Tabbed windows: changing window aliases are now reflected in tab headers.

- The performance of node creation and deletion operations has been improved by
  preventing full node updates after these operations.

- Widgets with state saving support now also support removing previously saved
  states through a button in the widget controls available through the window
  icon in the widget title bar.

- The Selection Tool (the first icon in the top bar) has been removed, because
  it didn't provide any functionality. It is replaced by an icon to show the
  "Open Widget" dialog, which can otherwise be shown using Ctrl + Space.

- When splitting a skeleton on a virtual node, the virtual node will now only be
  instantiated if the user presses OK in the dialog, canceling won't cause a
  change of the virtual node.

- The default for hiding tile layers if the nearest section is broken (instead
  of showing the next available) can now be configured from the Settings Widget
  in its Stack View section.

- `plotly.js`, a d3-based plotting library, is now available within CATMAID,
  making it much easier to generate common plots.


### Bug fixes

- Review widget: moving in reverse direction from a virtual node doesn't show
  error anymore.

- Review widget: the Shift + Q key combination to select the next unreviewed
  node in downstream direction is respected again.

- Review widget: Shift + W and Shift + Q work now correctly if the first
  unreviewed node is a virtual node.

- Key combinations involving the Alt key were not respected on Mac OS. This is
  fixed now.

- Reconstruction sampler: the list of connectors in the selected interval of the
  synapse workflow step is now complete when refreshed.

- 3D viewer: the error shown when changing skeleton properties with an active
  connector restriction is fixed.

- The neuron history widget now calculates both tracing time and review time
  correctly.

- 'Peek skeleton' (P key) works again.

- The Split Skeleton Dialog updates the embedded 3D view again after all
  skeletons are loaded.

- Former partner nodes of deleted connector nodes can now be deleted without an
  additional tracing layer update.

- The Skeleton Projection Layer can now use the skeleton source colors and other
  colors source again.

- The simple front end data view's project filter works again

- Skeleton source subscriptions: opting in and out of applying color changes in
  source skeletons to existing target skeletons works again.

- Dragging nodes in stacks with smaller resolutions (larger nm/px) doesn't
  require large drag distances anymore, before the move is registered.

- Node selection works now reliably with orthogonal views, including using the
  "G" key.


## 2017.07.28

Contributors: Chris Barnes, Albert Cardona, Tom Kazimiers, Daniel Witvliet

### Notes

- Prepared statements can now also be used together with connection pooling.

- A virtualenv update is required.

- The following lines have to be removed from `settings.py`,

  import djcelery
  djcelery.setup_loader()
  INSTALLED_APPs += ("kombu.transport.django")
  BROKER_URL = 'django://'

- Two new treenode and connector node providers have been added: postgis2dblurry
  and postgis3dblurry. They works like the regular postgis2d and postgis3d node
  providers except that they allow more false positives, because edges are only
  tested for bounding box intersection with the query bounding box. Depending on
  the dataset, this can help performance but might require a larger node limit.

### Features and enhancements

Synapse Fractions:

- New button "Append as group". Multiple neurons will be shown in a single column.

- New UI functions to set the synapse confidence.

- Default to Upstream (fractions for input neurons).

- Shift-click to toggle selected state of partner neurons or groups, and then
  push 'J' to create a new partner group.

- X axis labels can now be rotated, from the Options tab.

- Node filters can now be applied to filter valid connector links.


3D Viewer:

- New skeleton shading modes:
  * "Axon and dendrite": like the coloring mode "Axon and dendrite", but using
	  shading like in the "Split at active node" mode.
  * "Single Strahler number": color branches of a specific Strahler number
	  in full color, and darken everything else. The Strahler number is specified
		in the tab named "Shading parameters".
  * "Strahler threshold": color branches of a Strahler number equal or higher
    than the number specifed in the Stahler number field ("Shading paramters"
		tab) in full color, darken all others. When inverted, show in full color
		branches with a Strahler number strictly lower than the specified one.

- The Z plane display now supports stack viewer layers. If multiple layers are
  shown in a stack viewer, its Z plane will render all visible layers on top of
  each other.

Review widget:

- Large neurons are handled better, rendering tables with many segments is
  now faster.

- The set of displayed columns can now be constrained with the help of the new
  "Visible reviewers" setting in the widget. Available options are "All", "Team"
  and "Self".

- A new option to automatically scroll the active segment into view has been
  added ("Scroll to active segment"). With this enabled (default), when a node
  of a segment of the reviewed skeleton is selected in the tracing layer, the
  review widget will scroll the segment into view.

- State saving is now supported.


Node filters:

- A Strahler number filter has been added to only show nodes with a Strahler
  value below/same as/above a user defined number.


Neuron Search:

- It is now possible to use the "not" operator with neuron name and annotation
  search criteria.

- Both neuron name and type columns can now be sorted.

- Filters are now supported. Only neurons will be shown of which at least one
  node is in the node filter result set.


Neuron History:

- This new widget can be opened using Ctrl+Space together with the key
  "neuron-history" or through a button in the Neuron Navigator.

- For all neurons added to this widget, time related information is presented.
  Currently, the following is calculated: Tracing time, review time, cable
  length before review, cable length after review, connectors before review and
  connectors after review.

- The components that contribute to the tracing time can be adjusted with the
  "Tracing time" drop down menu.


Reconstruction Sampler:

- This new widget can be opened using Ctrl + Space and the keyword
  "reconstruction-sampler". It allows to target reconstruction effort based on
  the spatial sampling of a skeleton. This is mainly useful for large neurons
  that can't be quickly traced to completion. The widget is organized as a
  workflow that prevents skipping steps.

- To keep track of reconstruction progress, a so called sampler is created
  for a skeleton of interest. This skeleton is typically the backbone of a
  larger neuron. The sampler keeps track of some global properties for the
  sampling. Once created, a sampler can be "opened" either by clicking "Open" or
  by double clicking the respective table row. Also note that with a sampler
  attached to a skeleton, the skeleton can not be deleted. If a skeleton should
  be deleted, delete its samplers first.

- Once opened, a sampler allows creating so called sampler domains, which are
  regions on the skeletons which should in principle be considered for sampling.
  Topological and tag based definitions of sampler domains are possible. Created
  samplers can be opened through a click on "Open" or a double click on the
  table row.

- Once opened, sampler domains can be further divided in so called sampler
  intervals. To do so the "Create intervals" buttons has to be pressed. These
  have initially all the same length (defined in sampler) and no branches.
  Intervals are meant to picked at random through the respective button.

- With an interval selected, the goal is now to reconstruct it to completion
  with all branches and connectors. CATMAID will show a warning when moved out
  of the interval. The workflow page will show both input and output connectors.

- As soon as the interval is reconstructed completely, a synapse can be picked
  at random from which the next backbone can be reconstructed. Once the backbone
  is found and reconstructed, the sampling can start over. Alternatively,
  another interval in the original skeleton can be selected at random.


Miscellaneous:

- Split/Merge dialog: the node count for both respectively remaining/new and
  remaining/old are now on top of the annotation lists.

- The General Settings section of the Settings Widget now provides an option to
  disable asking for confirmation when the active project is closed.

- Tile layers can now be configured to not automatically switch to the next
  accessible mirror if the present one is inaccessible. This is useful for some
  custom mirror use cases and can be set through the "Change mirror on
  inaccessible data" checkbox in the layer settings.

- Empty neuron name pattern components are now by default trimmed automatically.
  Empty components at the pattern endings won't leave any white space behind.
  Empty components between other components are allowed one space maximum (if
  there were spaces before). The difference is visible e.g. in the Graph Widget.

- URL-to-view links now allow selected connector nodes.

- Adding a custom mirror will now by default disable automatic mirror switching
  of the respective tile layer. Custom mirrors often come only with a subset of
  the data, which currently triggers a mirror switch by default if some tile is
  not accessible.

- The tracing layer is now faster with creating skeleton nodes, connectors and
  partner nodes by avoiding unneeded node updates.

- Export widget: exporting neurons as NRRD files is now supported. The NAT R
  package is used for this. Check documentation for setup.

- The tracing tool has now a button to refresh CATMAID's caches for neuron names
  and annotations. This can be used to update neuron names with components that
  were changed by other users. Additionally, such a cache update is performed
  automatically once every hour.

- URLs to a particular view work now also with a location and a skeleton ID only
  rather than requiring a node ID always.

- Using "Shift + x" and "Ctrl + x" will now activate a checkbox selection mode
  and the cursor turns into a crosshair. In this mode one can draw a rectangle
  everywhere on the screen and all checkboxes that are behind the rectangle will
  be toggled using "Ctrl + x" (turned on if off and vise versa) or checked with
  "Shift + x". Either releasing the drawing mouse click or a second "Shift + x"
  or "Ctrl + x" will deactivate the tool again.

- All skeleton source widgets (typically those with a skeleton source drop-down
  menu) now support copy and paste of skeleton models. Pressing "Alt + Ctrl + c"
  in an active widget will copy its skeletons (along with colors) into a
  clipboard. Pressing "Alt + Ctrl + v" in another widget will then paste those
  models into the now active widget.

- When using the Z key to create new nodes, existing nodes are not as easily
  selected from a distance anymore. Before, the radius around a click event was
  too large and the closest node around the click was selected. Other nodes will
  now only be selected if the mouse cursor is close to their circle graphic on
  screen.


### Bug fixes

- Graph widget: re-layout works again.

- The Docker image can be used again without requiring a manual restart of the
  uWSGI server.

- Zooming in using the "=" key and using Shift + Z to join and create nodes both
  work again.

- Links inside the simple Search Widget can be clicked again.

- Back-end calls with large parameter lists can be used again (e.g. review
  status in the Connectivity Widget).

- Highlighted tags in the Neuron Dendrogram widget are now correctly displayed
  next to the nodes they belong to. Before, each tagged node had all selected
  tags shown next to it, regardless of whether it would be tagged with them.

- 3D viewer: the textured Z section rendering in the 3D Viewer now respects the
  mirror setting from the tile layer.

- 3D viewer: a memory leak in displaying Z sections with images has been fixed.
  This allows long continued Z section browsing without crashing.

- 3D viewer: the accurateness of object picking on neurons and location picking
  on z panes has been improved.

- Cropping image data works again.

- Setting a stack viewer offset won't cause an error anymore.

- User interaction without a reachable server (e.g. due to a disconnected
  network) doesn't lead to image and tracing data freezing anymore.

- Pressing key combinations before the tracing layer has loaded is now handled
  more gracefully (no error dialog).

- 3D viewer: the active node split shading can now handle changed virtual nodes
  to which it is lacking information and won't raise an error.

- All newly opened widgets that support it, appear now in the "skeleton source"
  drop-down menus of all other widgets from that moment on. This was a problem
  mainly with Analyze Arbor, Measurements Table, Morphology Plot, Neuron
  Dendrogrm and Treenode Table.


## 2017.05.17

Contributors: Andrew Champion, Tom Kazimiers

### Notes

- A virtualenv upgrade is required. To correctly install one updated dependency,
  the django-rest-swagger Python package has to be removed first from from the
  virtualenv, before the virtualenv is updated:

  pip uninstall django-rest-swagger
  pip install -r requirements.txt


### Features and enhancements

Widget state saving:

- Infrastructure has been added to store widget configuration client side in a
  browser cookie. This makes it easy to update widgets to support automatic
  saving and loading of state information. The automatic saving and loading
  behavior can be configured in the General Settings section of the Settings
  Widget. To explicitly save the state in a supported widget, the respective
  button available through the "Window Configuration" title bar icon can be used
  as well.

- State saving support has been added for the 3D Viewer and the Connectivity
  Widget.

Generic node filtering:

- A generic user interface for filtering nodes is now available to widgets. If a
  widget supports it, the filtering user interface is available through the
  filter icon in the widget's title bar.

- The user interface has a "Filters" tab which lists all active filters for a
  widget and a "Add filter" tab, which can be used to create new filter rules.

- Filter rules select nodes that are kept, i.e. the filter application results
  in a list of nodes that match the filter expression.

- Different filter types are available at the moment: Only end nodes, only
  tagged nodes, only nuclei, only a sub-arbor starting from a tag, tag defined
  region, created by user(s), node creation/edite time, binary split, axon,
  dendrite, synaptic connectivity and volumes. Some come with own user input
  elements, but all can optionally be applied to only a subset of skeletons.

- Multiple filters can be combined, e.g. all branch nodes with a particular tag
  and end nodes. All filter rules are combined in a left-associative fashion and
  union and intersection can be used as operators.

Connectivity widget:

- Support for node filtering has been added, it can be configured through the
  filter icon in the title bar. All features listed under Generic Node Filters
  are supported. If a node of a skeleton from the top list doesn't match the
  filter expression, synaptic connections involving it will not be respected.

Review widget:

- Whether detailed review colors should be used is now persisted.

- The checkbox "Save review updates" allows to disable sending review updates to
  the server. Ending review or closing the widget will cause all review updates
  to be lost. If disabled, a warning is displayed. This is useful to only use
  the "navigational" features of the review widget.

- Support for node filtering has been added, it can be configured through the
  filter icon in the title bar. All features listed under Generic Node Filters
  are supported. If nodes are filtered, all percentages are relative to the
  filtered set of nodes.

3D viewer:

- The color of custom tag spheres can now be adjusted through a "color" button
  right next to the custom tag pattern.

- The color of the floor can now be adjusted though a "color" button next after
  the "Floor" checkbox.

- Skeleton coloring can now be set to not interpolate between different vertex
  colors and instead use always child colors for an edge.

- The color and whether to display mesh faces of individual volumes can now be
  adjusted more easily. A color selector is available right next to the checkbox
  of each visible volume in the volume drop-down menu. The global color controls
  are used as default for newly displayed volumes.

- Support for node filtering has been added, which can be configured through the
  filter icon in the title bar. All features listed under Generic Node Filters
  are supported.

Tracing layer:

- When inserting a new node between two existing nodes, the new node's user
  will now be the logged in user as long as the skeleton is not locked. This
  makes it easier for reviewers to make corrections, because the new node can
  now be moved (instead of only initially placed). If the neuron is locked, it
  is only possible to create a collinear node between parent and child with the
  child's user (e.g. through tagging a virtual node).


Miscellaneous:

- When a node is selected a minimal node status line is now shown again using
  information already available in the client. If the "Show extended status bar
  information" setting is the Settings Widget is checked, additional information
  is fetched from the back-end.

- The SWC export by default now maps real node IDs to incremental IDs starting
  with 1 from the root node, which is something some SWC tools expect. To
  disable this uncheck "Linearize IDs" in the SWC export dialog.

- Neuron Navigator: It is now possible to delete multiple neurons from a neuron
  listing.

- The importer widget now allows to allow multiple SWC files at the same time.


### Bug fixes

- Export widget: The SWC export link works again.

- Tracing tool: using the personal tag set doesn't remove existing tags anymore
  when added or removed.

- Fix catmaid_insert_example_projects management command.

- Review widget: it is possible again to use Q/W to move along already reviewed
  segments (re-review of nodes).

- Fix some accidental key mapping collisions of some special keys and media
  keys.

- Connector nodes can be deleted again right after they were created.

- 3D viewer: connector links are displayed again if connector restrictions are
  in use.

- Radius creation works now in orthogonal views as expected.

## 2017.04.20

Contributors: Albert Cardona, Tom Kazimiers

### Notes

- A virtualenv update is required.

- The location of the `manage.py` script changed: it moved a level up into
  `django/projects`. All other configuration files remain where they are. Make
  sure to update your `settings.py` file by replacing the line
  `from settings_base import *` with `from mysite.settings_base import *`.

- Python 3.5 is now experimentally supported. Most functionality should work
  without problems. To test, make sure to update `settings.py` by replacing
  the fragment `hashlib.md5(CATMAID_URL)` with
  'hashlib.md5(CATMAID_URL.encode('utf-8'))'.

- To use the skeleton import API users or groups now need to have the can_import
  permission.


### Features and enhancements

3D viewer:

- Nodes on specific section of the focused stack can now be automatically moved
  to an interpolated location. The "Skeleton filters" tab provides now options
  to either interpolate nodes on broken sections or a custom list of sections.
  The new location in the average X/Y location of the parent and child. If only
  parent or child is available (leaf or parent), its X/Y location is used.

- An started animation export can now be canceled through a "Cancel" button.

Review widget:

- Segments can now be reviewed in downstream order by unchecking the "Upstream
  review" checkbox. Q will still move downstream and W upstream. Already
  reviewed nodes are skipped in both directions.

- Only show "Done" message if 100% are reviewed in one of the selected columns,
  including Team. Team is now checked by default.

Import Export widget:

- The Export Widget has been renamed to "Import Export Widget", along with it
  its short-name for Ctrl+Space.

- If a user has import permissions on a project, an "Import" and an "Export" tab
  are displayed. The new import tab contains a simple SWC import, which allows
  to select an SWC file and import it. If successful, the new skeleton is
  selected right away.

Neuron Navigator:

- Instead of a "Last used" column annotation tables now show an "Annotated on"
  column. The last used date used before reflected the last change of an
  annotation itself. Now the creation time of the link relation is displayed,
  which doesn't change during a merge or split operation, unlike "edition time".

Splitting and merging:

- In the split and merge dialog, instead of selecting the skeleton/part with
  more nodes as default "winning" skeleton, the skeleton with a greater cable
  length is now chosen as default "winning" skeleton.

- Keep original creation time and edition time of annotation links that are
  copied to the newly created part on a split skeleton.

- When skeletons are merged and share annotations that should be kept, the
  older annotation link creation time will now be stored in the final neuron
  annotation link.

Miscellaneous:

- Refreshing the nodes on the StackViewer will not print the info on the active
  node in the status bar. This saves one additional request to the server,
	speeding up tracing from high-latency locations such as overseas.

- The Measurement Table now highlights the active skeleton.

- Alt+T can now be used to tag a node with a predefined set of tags. This set
  can be configured through the Settings Widget, using the "Personal tag set"
  field in the Tracing section.

- The SWC export button in the Tracing Tool toolbar has been replaced with an
  Export Widget entry. Additionally, SWC files for multiple skeletons can be
  created at the same time and exported together in a Zip archive.

- Many widgets can now have aliases, which will be displayed in parentheses
  after the name in the window title bar. A small window-like icon next to the
  window name toggles controls to change the widget alias.

- Review status colors can now be more fine-grained. The Settings Widget
  contains now the option "Use detail review color status" as part of the
  Tracing section. If enabled, ten different colors plus the regular 0% and 100%
  color will be used instead of three.

- Generating the URL to a view now respects loaded stack groups. If a stack
  group was initially loaded, it is included in the URL.

- It is now possible to control the number of sections moved when Shift is
  pressed while using ",", "." or the mouse wheel. This step size is controlled
  through the "Major section step" setting in the "Stack view" section of the
  settings widget. Alternatively, for a dialog to set a new step size, the key
  combination Shift + # can be used.

- The Connector Table now also displays the link creation time besides the
  edition time.

- Tracing layer: Moving to a child node using "]" doesn't query the server
  anymore if child info is already available in client.


### Bug fixes

- 3D Viewer: active node sphere is now hidden if no node is selected.

- Image data layers that are added to a stack viewer will be added after the
  last existing image data layer and before other layers. This makes sure
  tracing data stays on top.

- Selecting an unreachable mirror won't hide the tracing layer anymore.


## 2017.03.16

Contributors: Albert Cardona, Tom Kazimiers, Andrew Champion


### Notes

- A virtualenv update required!

- The 'classic' node provider has been removed, use 'postgis3d' or 'postgis2d'
  instead.

- Performance of the default node query strategy (NODE_PROVIDER = 'postgis3d')
  improves now when connection pooling is used and PREPARED_STATEMENTS = True.

- Both 'postgis2d' and 'postgis3d' node providers support now prepared
  statements for connector queries.

- PyPy is now supported and can be used to improve performance of back-end heavy
  endpoints. Most functionality is available, except for the following: Ontology
  clustering, Cropping, Synapse clustering, HDF 5 tiles and User analytics. To
  use PyPy, a new virtualenv using the PyPy executable has to be created.

- There is now a catmaid_prewarm_db management command, which can be used to
  populate OS and database buffers with heavily used tables.


### Features and enhancements

Graph widget:

- The "Selection" tab now has two new buttons that provide the ability to invert
	the selection, and also to select graph nodes based on matching a text string
	or by a regular expression (when the text starts with a '/').

3D Viewer:

- With the help of the new "Update active" checkbox in the "View" tab it is now
  possible to automatically update the active skeleton if it changes.

- It is now possible to hide edges that represent a link between a node and a
  connector. This is also respected with connector restrictions enabled and can
  be set with new "Show connector links" checkbox in the "View settings" tab.

Selection table:

- To prevent accidental sorting the new "Lock order" checkbox can be enabled.
  Clicks on the table headers will have no effect if the order is locked.

- Two new action icons are added on the right of each row: move a skeleton up or
  down in the table.

Annotation graph:

- A new 'Annotation Graph' widget provides a graph like visualization of
  CATMAID's annotation space, which is mainly useful to visualize annotation
  hierarchies. Meta-annotation are linked to annotations through edges. This
  widget can be opened with Ctrl+Space together with the 'annotation-graph'
  keyword.

- Optionally, the minimum and maximum number of linked annotations in a single
  hierarchy can be configured.

- Selecting an annotation will query all (sub-)annotated skeletons, which can be
  used as through a regular skeleton source selection in other widgets.

Miscellaneous:

- Tracing tool: the "Show labels" setting is now remembered across sessions.

- Right clicking on a stack viewer won't bring up the browser context menu
  anymore. Instead, the right mouse button can now be used for panning, too.

- The merge dialog has now a "Swap" button in the lower left corner. It can be
  used to swap winning and losing skeleton in a merge.

- Add a 'select' tracing modes to the tracing tool: Clicking an active skeleton or
  synapse tracing mode button (first two buttons in toolbar) will switch to the
  select mode where clicking doesn't create new nodes.

- The layer settings of image data layers allow now to add custom mirrors,
  which is useful to e.g. make a local copy of the image data availabl in
  CATMAID. This can reduce latency due to remote image loading considerably. See
  the user FAQ in the documentation for more details.

- Annotation pages in the Neuron Navigator now also list meta annotations and
  provide a way to de-annotate them.


### Bug fixes

- Fix occasional tracing overlay resizing problem where a portion of the screen
  would not show tracing data, but also won't update.

- 3D viewer: broken sections can now be displayed again.

- 3D viewer: the Z plane with stack images will now render correctly for the
  default maximum zoom level.


## 2017.02.16

Contributors: Chris Barnes, Albert Cardona, Andrew Champion, Tom Kazimiers

### Notes

- A new NODE_PROVIDER option can be added to settings.py, which can be used to
  configure the way node queries are executed. Options are 'classic',
  'postgis3d' and 'postgis2d'.  Depending on your environment, 'postgis2d' might
  be fastest, but 'postgis3d' is the current default (i.e. what has been used so
  far).

- The new PREPARED_STATEMENTS option can be added to settings.py and set to
  True to improve node query performance when connection pooling is used.
  Without connection pooling, this setting hurts performance, which is why it is
  set to False by default.

- Stack mirrors (see below) are not displayed by default in CATMAID's standard
  data views. To show them, '"show_mirrors": true' (including double quotes) has
  to be added to the respective data view configuration in CATMAID's admin
  interface.

### Features and enhancements

Stack mirrors:

- To reduce loading time of image data from different places around the world,
  it is common to copy the image data set and make it available from a server
  closer to its users. These "stack mirrors" are now handled differently by
  CATMAID. Until now it was common to select the closest mirror manually by
  clicking on an image on CATMAID's project list or by clicking on the
  respective link. To select a particular "stack mirror" one now only links can
  be used, individual images are not shown anymore. If no images were used
  before and only links were shown on CATMAID's home page, only small visual
  change was mode: an extra stack link on top of all mirrors is added. As an
  alternative to selecting individual mirrors, both, images and stack links can
  now be used to open a stack as well and CATMAID selects the fastest mirror
  automatically.

- When using links to a particular view in CATMAID ("URL to this view"), CATMAID
  will automatically select the fastest available stack mirror.

- Once a stack is displayed the stack mirror in use can be changed: After
  clicking on the white-on-blue square in the lower left corner of the image
  data display, the image display settings will show up. In there the active
  mirror can be selected from a drop-down list.

Treenode Viewer:

- A new tool similar to the connector viewer, which allows users to
  quickly view the nodes in a treenode table.

- The viewer is opened from the treenode table.

- Nodes are shown only if they are filtered in the table, and appear in
  the order that they appear in the table.

- When the sorting and filtering in the table is changed, users can
  refresh the viewer from the table to reflect these changes.


Connector Viewer enhancements:

- Connectors can now be constrained by their pre-synaptic and post-synaptic
  skeletons.

- If either is unpopulated, it is unconstrained on that side (i.e. all
  outgoing connectors can be found by clearing the 'Post- skeletons' set).

- Sorting algorithms based on treenodes associated with the connector
  (e.g. depth) can be applied either to presynaptic or postsynaptic
  skeletons.

- The 'Reverse' button switches the contents of the two skeleton sets.

- The 'Sync' checkbox sets the pre- and post- synaptic sets to have the
  same contents (the union of their contents when the box is checked)
  and keeps them that way: this is useful for inspecting all connectors
  acting within a set of skeletons, such as reciprocal connections.

- For undirected connectors (gap junctions, abutting etc.), you can use
  either the 'pre' or the 'post' set. If both sets are populated, only
  connectors touching a pre- skeleton and a post- skeleton (with 2
  distinct edges) will be shown.

- When using the connector viewer as a skeleton source, the output is the
  union of the two skeleton sets.

- The controls have been separated out into tabs.

- N.B.: Because the Connector Viewer is now populated in a different way
  to the Connector Table, you can now only open a Table from a Viewer if
  one of the skeleton sets is empty, and a connector type other than 'All'
  is selected.


Miscellaneous:

- Bookmarks are now persistent for each project.

- The Graph Widget now offers two options when exporting SVGs: regular ones and
  Adobe Illustrator compatible ones (because Adobe isn't SVG standard conform).
  An option dialog is shown after clicking "Export SVG".

- From the Graph Widget exported SVG files preserve now the view of the widget
  (zoom and pan).

- The tag table can now be constrained by a set of skeletons.

- The tag table now gives the user information on how many skeletons are
  being used as constraints, and how many tags/skeletons/nodes are
  selected.

- When the tag table is refreshed, the filters and the last sort are
  persisted.

- The treenode table can now be filtered by node confidence, creator and
  reviewer.

- When creating new volumes with the help of the Volume Manager, the color and
  opacity of the 3D preview can now be adjusted.


### Bug fixes

- 3D Viewer: custom tag highlighting now also works for tags with upper case
  letters.

- Layer settings: checkboxes now have correct default value.

- Tag table: any tags with identical names are now treated as identical.

- Tag table: fixed off-by-one error in node count.


## 2017.01.19

Contributors: Chris Barnes, Andrew Champion, Tom Kazimiers

### Notes:

- The h5py dependency has been removed. If tile source tile 3 should be used in
  a new instance, the h5py library has to be installed manually.


### Features and enhancements

Connector Viewer:

- A new tool used to view the connectors associated with a skeleton set
  of skeletons.

- Shows a grid of mini stack viewers with their own tracing overlays,
  focused on connectors associated with the skeleton by a user-selected
  relation (i.e. outgoing, incoming, gap junction or other).

- Connectors can be sorted by their absolute or proportional depth on
  their respective skeleton trees, by the connector ID or by the
  skeleton name.

- Mini stack viewers can inherit settings from a user-defined main stack
  viewer; users can focus the main stack viewer on any connector by
  clicking on its ID in the mini stack viewer title bar.

- Users can open a connector table from a connector viewer and vice
  versa.

- Accessible with Ctrl+Space 'connector-viewer'.


Connectivity table:

- Original colors of skeletons added to a Connectivity Table can now optionally
  be used when using its skeletons in other widgets (new checkbox: "Original
  color").

- The colors used in the Connectivity Graph Plot are now the ones assigned to the
  input skeletons, i.e. the ones selected in the Connectivity Widget. These in
  turn are either its input skeleton color or the default skeleton color.

- Manual re-ordering of partner count columns has been removed. Neurons can now
  be re re-ordered through the list at the top with the help of two icons in
  each row (up and down).

- All partner tables are now paginated with a default page size of 50 entries.
  The page size can be adjusted for all tables at the same time with a drop-down
  menu at the top. "Select all" check-boxes select all entries across all pages.


Graph widget:

- Active Graph Widget windows will now zoom in smaller steps if the Shift key
  is pressed.

- Graphs saved to a JSON file now keep visibility information. Loading them
  will load all nodes hidden that have been hidden when saving the file
  initially..


3D Viewer

- Meshes are replaced with volumes and the "Show meshes" checkbox has been
  removed. Existing meshes have been transformed into volumes.

- The new coloring mode "Last Reviewer" will color skeleton nodes by the user
  color of the user that reviewed them last. The "User colormap" button can be
  used to show the mapping from color to user name.


Miscellaneous:

- The Selection Table can now be opened through Ctrl+Space by using the handle
  'selection-table' instead of 'neuron-staging-area'.

- Project and stack menu entries are now sorted by default, which makes it easier
  to deal with many projects and stacks.

- Node bookmarks can now be removed through an X icon in their respective row in
  the bookmark dialog.

- Skeleton Analytics in the Review Widget will now identify nodes in broken
  sections of all stacks linked to the current project.

- The front page project list can now be loaded as a widget using Ctrl-Space
  with 'project-list'.

- Synaptic fractions: colors of groups and partners can now be changed through
  legend of graph.

- The tag table now has a refresh button to manually update the cache and
  redraw the table.

- The tag table can now open a treenode table pre-filtered for nodes with
  the selected labels.


### Bug fixes

- The size of the embedded 3D viewer in the split/merge dialog is now adjusted
  dynamically based on the available space. This prevents some problems with
  lower display resolutions.

- 3D viewer: loading of box volumes workes again.

- The statistics widget back-end will now correctly use up-to-date time-zone
  information for the query time range. This fixes some time zone conversion
  corner cases.

- Graph widget: SVG export works again. The exported SVG now groups labels with
  node/edge. Now also single node exports are supported.

- If Ctrl-Z was pressed and released very quickly, two undo steps were taken.
  Now always only one undo step will be done per single Ctrl-Z click if not hold
  down.

- 3D viewer: partner node spheres are now also shown for restricted connectors.

- Multiple stack viewers no longer use the same ID to make requests to
  the database.

- The connector table can now be used as a skeleton source, where
  previously an error would be raised.

- The tag table now collapses any tags with identical names, but as a
  consequence does not show the tag ID (as there may be multiple IDs)


## 2016.12.16

Contributors: Chris Barnes, Andrew Champion, Tom Kazimiers

### Notes

- Virtual env update required

- Postgres 9.6 is now supported.

### Features and enhancements

3D Viewer:

- Shift+Click can now be used to jump to arbitrary locations on rendered
  skeletons. Objects already clickable in the past (like tags or the soma
  spheres) are still given precedence.


Tag Table:

- New widget allowing users to get information about node label usage in
  the project, and select skeletons based on labels which their nodes
  have.

- Accessible with Ctrl+Space by the name 'tag-table' or through the 'T' widget
  button in the Tracing Tool.


Measurement Table:

- The neuron name is now quoted in the CSV file export. This makes it more
  robust when commas are used in the name representation (e.g. if annotations).

- XLSX spreadsheet export is now supported through an "Export XLSX" button.


Importer:

- Add support for importing ontology and classification information along with
  projects, stacks and stack groups in project file based import ("Image data
  importer" in admin view).

- Projects to be imported can be split across multiple documents, if local or
  remote file import is used. This helps organizing image collections manually.


Tracing tool:

- Holding P will show the active skeleton in all open 3D viewers.

- The semicolon (";") key no longer switches to skeleton tracing mode, because
  it is active by default.

- Bookmarks can be set by pressing semicolon (";") and then a marker key, which
  will mark the active node (or location if no node is active) with that key.
  Pressing backtick ("`") followed by the marker key will return to the marked
  node or location. Pressing single quote ("'") followed by the marker key will
  instead activate the marked skeleton and move to the closest skeleton node.

- Shift + H will go to the last node you edited in any skeleton.


Tracing layer:

- Connectors connected to the active skeleton are now colored with a distinct,
  more yellow hue of orange, even if the connection is not in the visible
  section.


Miscellaneous:

- The Graph Widget can handle larger graphs much better now. Also its mouse
  action have slightly changed: moving while having the left mouse button down
  will pan the view, pressing additionally the Ctrl key enters rectangular
  selection mode.


### Deprecations and Removals

- Special behavior of tile source type 2 stacks to interoperate with a Volumina
  tile server prototype has been removed.


### Bug fixes

- Review widget: auto centering works again

- Review widget: location lookup of warnings now works again in all cases.

- Skeleton source subscriptions: fix accidental sharing of skeleton sources.
  This caused e.g. losing the connection between a Selection Table and a 3D
  viewer as soon as another 3D viewer was opened.

- The Classification Editor of CATMAID's Ontology Tool can be started again.

- Using the closing bracket ("]") to walk a neuron does not stop working
  anymore after the end of a branch is reached.

- 3D viewer: finding the date of the most recent change among all skeletons
  considered in a history animation now works as expected. The end point of the
  animation is now calculated correctly and all changes can be seen.

- The Classification Clustering Widget can be opened again.


## 2016.11.04

Contributors: Gregory Jefferis, Tom Kazimiers

### Notes

- Virtualenv update required

### Features and enhancements

Tracing layer:

- Alt+Click so far created gap junction connectors. This behavior is replaced
  with opening a small context menu that provides access to all currently
  available connector types (abutting, gap junction, presynaptic, postsynaptic).
  Optionally, through the Settings Widget, remembering the last connector type
  created can be enabled. If this is the case, regular Shift+Click behavior is
  to create the last connector type, as opposed to pre/post-synaptic connectors.


3D viewer:

- History replay now has a reset button to load the most recent version of each
  skeleton. The new pause button will stop the animation at the current time and
  pressing start will resume playback. Additionally, a slider control now allows
  to move to arbitrary points in time of the history animations. Touching the
  slider will automatically pause the replay.


Neuron dendrogram:

- Controls are now organized in tabs and a new setting was added to change the
  line width.


Miscellaneous:

- If users have sufficient permissions, they can click on individual names in
  the Project Statistics Widget to show a User Analytics window for the
  respective user and currently selected time frame.

- Pressing Ctrl+Space will now open a dialog which allows opening a widget based
  on its short name (e.g. neuron-dendrogram) or parts of it.

- A small system check widget has been added, mainly useful for development. It
  currently only supports FPS measurement and can be opened by pressing F6 and
  entering "system-check".


### Bug fixes



## 2016.10.18

Contributors: Andrew Champion, Tom Kazimiers


### Features and enhancements

3D viewer:

- Picking now respects the Z plane. if displayed. Shift+click any location on
  it and the stack viewer position is changed accordingly. This works just like
  picking nodes, except that the active node doesn't change.

- The original camera location is now restored by default after exporting an
  animation.

- A new tab called 'History' gives access to tools for replaying the
  reconstruction of the currently loaded skeletons. The time range as well as
  the time advance per frame can be adjusted. By default, the time range covered
  starts ith the first change and ends with the last one (when no custom date is
  entered). Optionally, empty bouts where no changes happend will be skipped if
  a length (in minutes) is specified. If not disabled through the 'Include
  merges' checkbox, arbors that only where merged in at one point will also be
  displayed before such a merge.  Tags on individual nodes are currently hidden
  during animation.


Review widget:

- Skeleton Analytics, which was a separate widget before, is now available
  through a new tab in the Review Widget. It still lists the same problems for
  selected neurons as before (i.e.  missing end tags).


Connector table (available through Neuron Navigator):

- Support for abutting connectors and gap junctions has been added.

- The displayed table can now be exported as CSV file.

- The listed information for connector relations with only one partner is now
  consistent with multi-relation cases: the linked node ID, node location and
  skeleton ID are shown instead of the connector location along an empty node
  and skeleton fields.

- The widget can now pull skeletons to list connectors for from other skeleton
  sources. It acts itself as a skeleton source as well and provides all result
  skeleton IDs.


Importer:

- The project and stack importer now supports the customization of when projects
  are considered known as well as what to do with known projects: ignore, merge
  or replace.

- If remote hosts are used as a project or stack import source, HTTP
  Authentication can now be used to get access to a server.


Miscellaneous:

- The tracing tool has a new icon.

- If users get a permission denied error (e.g. due to being logged out or just
  having not enough permissions), a login dialog is now shown. It allows users
  to re-login or change the user entirely. The action causing the permission
  error, is *not* repeated automatically.

- Using brackets to navigate along a skeleton now also works if the
  reconstruction data is hidden (e.g. when the space bar is held down).


### Bug fixes

- The statistics widget now properly respects time zones when grouping by day.

- Partner neurons listed in the Connectivity Widget can now be filtered again
  with regular expressions (when the filter pattern starts with "/").

- Loading stack groups through URLs now correctly respects the specified location.

- H works correctly when a virtual node is active.

- Pressing E in the Review widget now works again when a segment was completely
  reviewed.

- The group membership permission tool in CATMAID's admin area works with groups
  again.


## 2016.09.01

Contributors: Andrew Champion, Tom Kazimiers

### Features and enhancements

3D viewer:

- The 'View settings' has a new option: 'Use native resolution'. When
  activated (default), the native resolution of the current display will
  be used. This improves image quality on HiDPI displays like Apple Retina.
  If the performance penality is too big for large scenes, this can be
  switched off again.


Connectivity Matrix:

- With the help of the "Export XLSX" button, the currently displayed matrix can
  be exported as a Microsoft Excel compatible XLSX file. Colors are preserved.


Miscellaneous:

- With the help of the 'sg' and 'sgs' deep link parameters, stack groups can now
  be loaded directly through a URL.


### Bug fixes

- If multiple stack viewers are open, skeletons can now me modified again across
  all open tracing layers. E.g. with orthogonal views, selecting a node in one
  view and adding a child in another view work again.


## 2016.08.26

Contributors: Andrew Champion, Tom Kazimiers

### Features and enhancements

3D viewer:

- When coloring by creator the user colormap dialog only shows users who have
  created at least one node loaded in the view. Additionally, a new coloring
  mode, "By Creator (relevant users)", will generate a new set of colors for
  these users from the CATMAID color scheme. This is useful if many users have
  similar colors in their user profiles.

- Rendering and removal of skeletons is much faster, which is especially
  noticeable for > 100 loaded skeletons. This also enables the use of a more
  accurate node picking (Shift+click) algorithm as default, which before was
  only used as fallback.


Volume manager:

- Volumes an now be removed (given a user has the required permissions) by
  clicking on the 'remove' link in the last column of the volume table.


Statistics widget:

- If a user has the can_administer permission for a project, the Statistics
  widget now displays an extra button to open the new User Analytics widget. It
  displays the same information as the admin view with the same name. The user
  analytics view now offers also options to adjust the max. inactivity time and
  whether all write operations should be included (as opposed to only node and
  review changes).


Tracing overlay:

- Radii can now be set to be visible for no nodes, the active node, all nodes
  in the active skeleton, or all nodes through the Settings Widget.

- Pressing Ctrl + O will set a radius with the measurement tool without
  bringing up the confirmation dialog.


Miscellaneous:

- Holding Ctrl with < or > will now smoothly animate through sections as
  fast as the active layers will allow. This also works with Shift to move
  10 sections at a time.

- The log now displays times in the local timezone.

- The connector table now lists the confidence of both the link to the
  connector and from the connector to the target treenode.


### Bug fixes

- Remove major cause of CATMAID freezing after the display of an error message.

- Annotation search lists all results again, not only first page.

- When joining skeletons, the creation time of annotations is preserved.

- Fixed an error preventing branching from virtual nodes in some cases.

- The history widget correctly displays the action time, not the current time.


## 2016.08.12

Contributors: Andrew Champion, Tom Kazimiers

### Notes

- Release 2016.08.09 is deprecated. If you have it installed, please upgrade to
  this version, 2016.08.12.


### Features and enhancements

Tracing overlay:

- Node tags now respect visibility groups.


3D viewer:

- Exporting an animation will now use the rotation axis selected in the regular
  widget controls.


### Bug fixes

- The browser link preview no longer obscures the status bar when hovering
  over the tracing layer.

- Node tags are correctly hidden when holding Space.

- Fixed an error that could sometimes happen on page load for anonymous users.

- Missing documentation for curent volumes features added to


## 2016.08.09

Contributors: Albert Cardona, Andrew Champion, Tom Kazimiers

### Notes

- A virtualenv upgrade is required.
- PostgreSQL 9.5 and PostGIS 2.2 is now required. When updating, update PostGIS
  first and update all databases in which the PostGIS extension is installed by
  running "ALTER EXTENSION postgis UPDATE;". Then perform the Postgres update.


### Features and enhancements

Tracing overlay:

- Visibility groups can be defined that hide or show nodes in the overlay
  based upon filtering criteria such as neuron meta-annotations or node
  creator. Unlike the skeleton source based visibility, visibility groups can be
  toggled instantly with HOME (for group 1) or Shift + HOME (for group 2). For
  meta-annotation based visibility, this does not require using a search as a
  skeleton source, and the set of skeletons matched by the meta-annotations is
  transparently refreshed in the background. Another visibility group,
  "Always visible", establishes a set of filters for overriding hidden groups
  such that skeletons matched by these filters will always be shown.

- The active node color for virtual nodes can now be configured to be different
  than for read nodes.

- The active node color for suppressed virtual nodes can be configured to be
  different than for unsuppressed virtual nodes. Note this only takes effect
  if the "Respect suppressed virtual nodes during navigation" setting is
  enabled.


3D viewer:

- Through the "List connectors" button on the Main tab, it is now possible to
  open a connector selection with all currently loaded connectors in it.
  Skeleton visibility and connector restrictions are respected.


Importer:

- Projects and stacks available on remote servers can now be imported,
  optionally with API-key authentication on other CATMAID instances.  The remote
  data source can of course be any URL in a JSON or YAML format understood by
  CATMAID. The import section in the CATMAID documentation holds more detail on
  this. For CATMAID, the new "projects/export" endpoint provides all required
  data that is visible to the requesting user.


Graph widget:

- The new button "Open Connectivity Matrix" in the Export tab will open a new
  Connectivity Matrix widget for the current graph, including its groups.


Connectivity matrix:

- It is now possible to manually change the order of multiple entries at once,
  which is useful to move sets of entries. The "Display" tab now has a "Manually
  edit order" option. If checked, number input boxes are shown next to each row
  and column head as well as a "Re-order" button in the top-left cell if the
  table. After the numbers are adjusted to the desired order, the "Re-order"
  button will apply the new ordering. Negative and decimal numbers can be used.

- Connectivity matrices can now be exported as PDF. The "Export PDF" button on
  the "Main" tab will open a dialog explaining that this PDF export is made
  through having the browser print the table and how to enable colors. Pressing
  "Print" will show the browser's print dialog for only the table.


Settings widget:

- Tracing overlay colors customized in the settings widget are now persistent.

- Neuron name settings customized in the settings widget are now persistent.

- The delimiter used to separate annotations in a neuron name can now be
  configured in the Annotations section of the Settings Widget.

- It is now possible to configure the available page length options used by
  most tables from a central place. This is done through the "Table page length
  options" setting, which is available from the Settings widget. For widgets to
  be aware of page length setting changes, they have to be reloaded.


History tables:

- Starting with this release, CATMAID will record every single change to its
  database tables in so called history tables. This makes it possible to
  reconstruct the actual history of data (e.g. neurons) and user contributions.
  Even data deleted in CATMAID can now be recovered without touching backups.

- The log widget in the front-end provides a way to few the history: It has a
  new tab called "History", where each event that caused related database
  changes is listed.


Miscellaneous:

- Alt + Y will always create a new selection table and add the active neuron
  to it. Also works with Shift.

- Images on CATMAID's front-page are now loaded lazily, i.e. they are only
  requested and shown once they come into view. This improves performance
  significantly when displaying many sample images.

- New filter "Label Color Map" will false-color stacks of label ID images.

- The button "Add annotations to neurons" above annotation lists in the
  Neuron Navigator makes it possible to send currently selected
  annotations to other neurons. Those target neurons are selected by
  choosing a skeleton source in a dialog box, which is shown to the user
  once the button is pressed.

### Bug fixes

- Additive blending between layers now works also when filters are in use. This
  allows for proper in-browser composite generation.

- Hidden nodes are no longer selected by G or Shift + Y.

- All skeleton sources are now selectable when exporting NeuroML.

- Fix "Reset to inherited default" and "Lock this setting" buttons in settings
  controls not being clickable.

- All layouts of the color picker can be used again (i.e. resizing it).


## 2016.05.26

Contributors:: Albert Cardona, Andrew Champion, Tom Kazimiers

### Notes

- The default image base setting for the importer has changed. If you use the
  importer along with this setting, please update your settings.py file to now
  use IMPORTER_DEFAULT_IMAGE_BASE instead of CATMAID_IMPORT_URL. The semantics
  stay the same.


### Features and enhancements

Graph widget:

- If a skeleton is appended that already exists in a group, the group's color
  and label now doesn't change anymore. Instead a info message is shown.

- Selected edges can now be removed with the help of the "Remove" button in the
  "Selection" tab. Also, a help text icon has been added to the title bar. The
  widget help window currently only contains information on how edges/links
  between nodes can be hidden.


Volume widget:

- Preview for alpha shapes is now disabled by default due to its potential
  re-computation cost.

- Convex hull and alpha shape meshes are now only automatically re-generated on
  property changes if preview is enabled.

- Saving a new volume makes sure the volume's mesh is up-to-date and will
  re-generate it if needed. Re-generations will now also show an info dialog.
  If no mesh could be generated, saving is not allowed and the edit form will
  stay open.

- Two new filters for convex hulls and alpha shapes are now available: "only
  end nodes" (optionally including the root) and "only branch nodes". These
  will restrict the base point set for volume generation.

- Alpha shapes now use the inverse of the alpha value used so far. This makes it
  easier to use since it translates directly into nanometers.

- If a synaptic connection filter is used with Alpha shapes and convex hulls, it
  is now possible to select all synaptic nodes, regardless of the partner
  skeleton (select "None" as partner neurons), and to select both pre- and
  post-synaptic nodes at the same time.

- Alpha shapes now use a different implementation which takes a little bit more
  time to compute, but doesn't require re-computation if different alpha values
  are used. This makes finding a good alpha value much quicker. The input field
  for the alpha value to use is now also a numeric field in which arrow keys and
  mouse wheel can be used to change the value. A second numeric input allows to
  change the step size of alpha value changes.

- For preview, volumes now use the color and opacity defined in the 3D viewer.


Tile layer:

- An efficient browsing mode is now available that will not load tiles at
  the periphery of the stack viewer. This is useful to reduce data use and
  browsing latency on bandwidth-limited connections. To use this mode, increase
  the "Tile area efficiency threshold" in the tile layer controls.


3D viewer:

- Meshes and volumes can now optionally be displayed with visible faces instead
  of wireframe only.

- Volume list is now updated when new volumes are added, re-opening the widget
  is not required anymore.

- Transparent volumes are now displayed correctly.


Miscellaneous:

- If a client tries to perform an operation without having the most recent data
  available and the performed action is canceled, a more helpful dialog is now
  shown. It explains the situation and offers to refresh the client view
  (currently only nodes in the tracing layer are refreshed).


Administration:

- The image data importer available from CATMAID's admin interface supports now
  the specification of stack groups. It can also apply custom translations when
  mapping imported stacks to imported projects.


### Bug fixes

- Creating nodes using the Z key without other nodes in close proximity works
  again.

- Zoom level slider initialized correctly for stacks with eight zoom levels.

- Showing connector info for edge in Graph widget (Alt+Click) now works also if
  the source is a single neuron and the target a group or split node.

- Activate target node of a joined-in skeleton again.


## 2016.04.18

Contributors: Albert Cardona, Andrew Champion, Tom Kazimiers


### Features and enhancements

Miscellaneous:

- The skeleton projection layer can now draw the colors used from the selected
  source. This is now the default and can be changed in the settings widget with
  the help of the "Use source colors" checkbox.

- Unavailable images on CATMAID's front pages are now displayed as a gray
  placeholder box, instead of the broken image icon of the browser.

- A new volume type was added: alpha shapes can now be created in practically the
  same way as convex hull volumes are created. Alpha shapes have one additional
  parameter: alpha. It is used to filter edges for result mesh and has to be
  fairly low with our spatial dimensions. Values around 0.00001 seemed to work
  well in some cases. The preview of alpha shapes is disabled by default, because
  they can take much longer to compute.

- Materialized virtual nodes have now the correct edition time set, which make
  operations like adding a child to a virtual node work again (state checks
  prevent this with wrong edition time).

- The neuron search will now show a warning and cancel a search if a query
  annotation doesn't exist and the query term doesn't start with a forward
  slash (used for regular expressions).


### Bug fixes

- Creating synaptic connections from connector nodes across sections works
  again.

- Inserting a node along an edge will now render correctly right after using
  ctrl+alt+click.

- Merging two skeletons while the losing skeleton was loaded into another widget
  (e.g. Selection Table) doesn't trigger an error anymore.

- Undoing confidence changes works again.


## 2016.04.15

Contributors: Albert Cardona, Andrew Champion, Daniel Witvliet, Stephan Gerhard, Tom Kazimiers

### Notes

Starting with this release CATMAID uses a new database migration system. To
update an existing CATMAID instance safely, please follow these steps:

1. Make sure you have CATMAID updated to the last release (2015.12.21),
   including all database migrations and up-to-date Python packages.
2. Upgrade to this version (or a newer one) and update pip and all Python
   packages (in within your virtualenv), South can be removed afterwards:

   ```
   pip install -U pip
   pip install -r requirements.txt
   pip uninstall south
   ```

3. Remove the following variables from settings.py file (in
   `django/projects/mysite/`): `TEMPLATE_DIRS`, `TEMPLATE_DEBUG`

4. Fake initial migrations (and only the initial migration!) of the
   `contenttypes` app and apply its other migrations:

   ```
   python manage.py migrate --fake contenttypes 0001_initial
   python manage.py migrate contenttypes
   ```

5. Fake initial migrations (and only the initial migrations!) of all used
   Django applications to register current database state:

   ```
   python manage.py migrate --fake admin 0001_initial
   python manage.py migrate --fake auth 0001_initial
   python manage.py migrate --fake authtoken 0001_initial
   python manage.py migrate --fake catmaid 0001_initial
   python manage.py migrate --fake djcelery 0001_initial
   python manage.py migrate --fake guardian 0001_initial
   python manage.py migrate --fake kombu_transport_django 0001_initial
   python manage.py migrate --fake performancetests 0001_initial
   python manage.py migrate --fake sessions 0001_initial
   python manage.py migrate --fake sites 0001_initial
   python manage.py migrate --fake taggit 0001_initial
   ```

6. In the future no syncdb step is required anymore. Continue with the rest of
   the regular update procedure:

   ```
   python manage.py migrate
   python manage.py collectstatic [-l]
   ```

This procedure will only be required for upgrading an existing instance to a
release newer than 2015.12.21. It won't be needed to migrate from newer
releases.

Also note that if you are running an Apache/mod_wsgi setup (or referencing
django.wsgi), you have to re-generate your configuration with:

   ```
   ./django/create_configuration
   ```

Additionally, PostgreSQL is now required to be of version 9.4.


### Features and enhancements

Tracing overlay:

- Colors of skeleton nodes and edges in the tracing overlay can now be
  configured to follow colors from selection tables. To configure which
  skeleton sources to use to select colors, click the skeleton source control
  icon (the gear) in the title bar of the stack viewer.

- Visibility of skeletons in the tracing overlay can also be controlled by
  skeleton source subscriptions. To enable this, check "Hide skeletons not
  in the skeleton source subscriptions" in the Settings widget under Tracing
  Overlay > Skeleton colors. Note that it the tracing overlay may not update
  the visibility of some skeletons until a navigation action is performed.


Gap junctions:

- A new non-directional connector type for gap junctions can now be created
  when tracing by Alt + clicking in the tracing overlay. Edges for gap
  junctions are displayed in purple.

- Gap junction partners can optionally be displayed in a separate table in the
  Connectivity Widget by checking "Show gap junctions". This table has its
  own selections for confidence and count thresholds.


Volumes:

- The volume widget can create a new volume type: convex hulls. These can be
  created around a set of nodes from any skeleton source. Different filters can
  be combined: filters to allow only nodes that have a certain tag, a sub-arbor
  relative to such nodes (optionally occurring a definable number of times), a
  region between two tags tag or nodes that are synaptic to skeletons of another
  skeleton source. Node radii can optionally be ignored, but they are respected
  by default. A preview of the current filter set can be displayed in the first
  available 3D viewer.


3D Viewer:

- Gap junctions are displayed like synapse edges in purple.

- Stack related settings (bounding box, missing sections and z planes) are now
  moved to a tab called "Stacks".

- Stack bounding boxes and missing sections now update when stack viewer focus
  changes.

- A new sphere shading allows for a better depth perception.

- Volumes (created in the Volume Widget) can be displayed. A new selection
  control in the "View settings" tab allows to select individual volumes. They
  are colored the same way as they regular mesh. Currently, the color isn't
  updated on purpose to allow the easy creation of differently colored volumes.

- When the current Z plane is displayed, it will now have the section's images
  data mapped to it. The used zoom level (resolution) and the opacity can be
  adjusted and orthogonal stacks are supported, too.

- When restricting connectors to those shared by groups, you can now choose
  to include only those linking pre->post between the two groups in a specific
  direction.


Skeleton Projection layer:

- Instead of supporting only the display of the active skeleton, the projection
  layer can now subscribe to other skeleton sources and display multiple
  skeleton projections at the same time. The used source can be selected in the
  Settings Widget. This way, for instance, a Selection Table could provide input
  to the projection layer and effectively control which skeletons will be
  projected.  And Through its own subscriptions, the Selection Table could even
  provide a dynamic list that includes the active node.


Neuron Search:

- A search result can now be exported as CSV. Only selected rows are exported.
  The resulting CSV will contain neuron IDs and neuron names. If annotations are
  displayed, a third column includes annotations.


Undo:

- Some actions are now stored as so called commands in a history, which can be
  displayed in a dialog by pressing the F9 key. Commands in this history can are
  reversible. They can be undone either through the history dialog or by pressing
  Ctrl+Z.

- Through the history dialog, undone commands can also be redone. Of course,
  once one diverges from the list of previously undone commands by executing a
  completely new command (e.g. creating a node), redo is not possible anymore.

- The following actions are recorded into history: tag add/remove/edit,
  annotation add/remove/edit, node radius edit, neuron rename, confidence
  change, connector link/unlink and node add/insert/move/remove/.


Ontologies, classification and clustering:

- Ontology tool widgets don't reset each other anymore if they are loaded.

- The Classification Editor and Ontology Editor open sub-trees now quicker.

- Clustering ontology based classifications is much faster and works for
  multi-level ontologies on thousands of classification graphs.


Administration and Performance:

- The return type of many performance-critical queries, like querying nodes
  for the tracing overlay, is now correctly specified as 'application/json'
  rather than 'text/html'. Make sure your nginx has gzip enabled for the
  'application/json' type in its 'gzip_types' setting so that these responses
  are compressed.


Miscellaneous:

- Dragging a window into the center of another window now creates a tabbed
  window where both windows share the same area of the screen and can be
  switched between using tabs at the top of the window. Additional tabs
  can be added by dragging more windows into the center of the tabbed window.
  The active tab can be removed from the tabbed window by dragging it to
  another location in the window layout.

- Dragging a window onto the top, left, bottom, or right edge of an already
  tabbed window while holding SHIFT will add it to that location inside the
  tab.

- There is now a setting to invert the behavior of CTRL when navigating
  parent/child topology, i.e., when enabled [ and ] will navigate to the
  next real node by default, while holding CTRL will go to virtual nodes.

- Which layers are hidden when Space is held is now configurable by checkboxes
  in the Stack Viewer's layer controls.

- Scroll bar positions in widgets are now maintained when they change their
  size.

- Non-superusers can now see user analytics and proficiency reports for
  projects for which they are administrators.

- WebGL layers are now compatible with DVID stacks.

- Tile layers now have an option in the layer controls to hide the tile layer
  if the nearest section is marked as broken, rather than the default behavior
  of displaying the nearest non-broken section.

- Clustering over large sets of ontology based classification is now much faster.


### Bug fixes

- The skeleton projection layer can be used again and now renders lines with the
  same width as the tracing layer. This width can be configured in the settings
  widget.

- Color pickers will now update the color of color picker enabled DOM elements
  again.

- Fixed hiding edges with less than 2 synapses in the Graph Widget resulting
  in no edges.

- Fixed an issue where cloning the Graph Widget cloned into the wrong widget.

- Fixed an issue preventing removing split neurons from the Graph Widget.

- Fixed an intermittent exception when renaming neurons.

- Fixed a second Neuron Search widget not working properly.

- Adding a neuron to a Selection Table now re-runs the sorting scheme.

- Fixed Connectivity Matrix cloning.


## 2015.12.21

Contributors: Albert Cardona, Andrew Champion, Eric Trautman, Tom Kazimiers

### Features and enhancements

Selection table:

- A new option ("Append with batch color") allows to override the color and
  opacity of appended skeletons with the current batch color and batch opacity.
  It is deselected by default.

- Clearing the table doesn't ask for confirmation anymore. This has been removed
  for consistency with other widgets and because of the now available option to
  save/open skeleton lists.


New widget "Synapse Distribution Plot":

- For one or more neurons, plot distances of postsynaptic sites relative
	to an axon initial segment, represented by a skeleton node that is either
	computed or given via text tags.
  Each row represents the inputs contributed by a presynaptic arbor.
  Presynaptic arbors (rows) are sorted from more to less synapses.
  Presynaptic arbors can be filtered (i.e. hidden away) by a threshold
  on the number of inputs each provides, or by being listed in another
  widget that has selected skeletons.
	Individual synapses take by default the color of the postsynaptic arbor
	(that is, the arbors added via "Append"), but can be colored as well
	according to neuron colors in another widget.
  Click on an individual postsynaptic site to go to the corresponding
  skeleton node.
  Click on the legend to jump to the skeleton node representing the
  axon initial segment, relative to which all distance measurements
  where made. All presynaptic neurons are available in a separate
  skeleton source for each widget to pull neurons from.


New widget "Synapse Fraction":

- For one or more neurons, render a normalized stacked bar chart with
  the number of synapses for/from each partner skeletons (directly either
	upstream or downstream). Can group partner skeletons: add groups by
	selecting a skeleton source (another widget listing skeletons).
	Click on the legend to edit (title, color) the group, or remove it.
	Click on the legend to go to the nearest node in the partner skeleton.
	To open this new widget, open a connectivity widget and push the
	button named "Open partner chart".


Settings widget:

- Persistent settings are now scoped, so that default settings may be
  configured for an entire CATMAID instance ("global"), for each project
  ("project"), for each user ("user"), and for each user for each project
  ("session"). Only administrators have access to change project settings,
  and only superusers have access to change global settings. This allows,
  for example, administrators to set up recommended defaults for projects so
  that users only need to adjust their settings where their preferences differ
  from the project defaults. A selection box for which scope to adjust is
  at the top of the settings widget. Persistent settings will display
  information about scopes and defaults when hovering over them with the cursor.

- Administrators may also lock persistent settings so that global or project
  defaults can not be changed by users.


Graph widget:

- In the main tab, a new remove button removes skeletons in the selected
  skeleton source from the graph.


3D Viewer:

- Added new buttons under the "Export" tab to export connectors and synapses
  as CSV. And Skeletons are now exported to CSV with a new column, the radius
	at each skeleton node, and another new column for the neuron name as
	rendered by the NeuronNameService (controlled by the Settings).
	The connectors CSV contains, for each row, the connector ID, the treenode ID,
	the skeleton ID and the relation ID, mimicking the treenode_connector table.
	The synapses CSV exports two files:
	  1. The skeleton ID vs the neuron name
		2. The list of synaptic relations of any arbor visible in the 3D Viewer,
		   with columns for the presynaptic skeleton ID, its treenode ID emitting
			 the synapse, the postsynaptic skeleton ID, and its treenode ID that
			 receives the synapse.


Review system:

- Creation, deletion, and edition of synapses and relations now causes related
  nodes to become unreviewed. Changes to presynaptic relations or the connector
  itself cause all related treenodes to become unreviewed, while changes to
  postsynaptic relations affect only that specific related treenode. Changes
  to other connection relations (abutment, etc.) behave like presynaptic
  relations, propagating to all related treenodes.


Skeleton source subscriptions:

- So far some widgets allowed to synchronize their skeleton list along with
  individual property changes. This was done through a "Sync to" selection which
  pushed this information to other widgets. This has now been replaced with a
  subscription option. Many widgets allow now to react to changes in skeleton
  lists in other widgets. Widgets supporting this got a new small chain icon in
  their title bar with which a subscription management user interface can be
  shown and hidden. Widgets that contain multiple sources, like the connectivity
  matrix, have one icon per source. A hover title will show which one to use for
  each source.

- The UI allows to add subscriptions to multiple sources which can then be
  combined through set operations. Currently sources are combined in a strict
  left-associative fashion from top to bottom of the list. When "Override
  existing" is checked, widget local skeletons are not used when subscriptions
  are refreshed and will subsequently be removed. Otherwise, the local set is
  united with the first subscription before all other subscription sources are
  applied.

- The scope of individual subscriptions can be adjusted: By default each
  subscription reacts to skeletons added, removed and updated in a source. The
  "Filter" selection allows to listen to only one of these events. For instance,
  subscribing to the active skeleton with the "Only additions" filter, allows to
  collect skeletons selected active skeletons without removing them again from
  a widget.

- By default, only selected skeletons are subscribed to. This means if a
  skeleton becomes unselected in a source it is removed from the target widget.
  If the "Only selected" checkbox is unchecked, also unselected skeletons are
  added to a target widget. They are removed when skeletons are removed from the
  source and their selection state is synced.

- All widget still feature the "From [Source] Append/Clear/Refresh" work-flow.
  The subscription UI's "Pull" button does the same as the regular "Append"
  button: a one-time sync from a source.


Miscellaneous:

- Many tracing widgets now allow a user to hide their controls. A little gear
  icon in their title bar toggles their visibility.

- Rather than only specifying annotations that are used as successive
  fallbacks for labeling neurons, neuron labels can now be specified as
  arbitrary combinations of annotation-based components using a format string.
  This is still configured in the annotations section of the settings widget.

- Volumes can now be edited when clicked on in the volume widget. This will also
  display the edited volume as layer in the active stack viewer.

- Moving a node in the tracing overlay now updates its position in the database
  as soon as the mouse is released, rather than waiting until the section
  changes.

- Changes to the CATMAID API are now documented in `API_CHANGELOG.md`.

- A docker image of a running CATMAID instance is now available for
  evaluating or developing CATMAID without needing to perform a complete
  install. The latest release is available via the "stable" tag, and the
  current development version is available via the "latest" tag. To try it:

      docker run -p 8080:80 aschampion/catmaid

  Then point your browser to http://localhost:8080. The default superuser has
  username "admin" and password "admin".


### Bug fixes

- API testing URL generated by Swagger (used for the API documentation at /apis)
  now respect a sub-directory that CATMAID might run from.

- Fixed near active node shading in the 3D viewer.

- Pre- and post-synaptic edges in the tracing overlay now update when dragging
  a related treenode.


## 2015.11.16

Contributors: Albert Cardona, Andrew Champion, Tom Kazimiers


### Features and enhancements

Key shortcuts / mouse operations:

- Pressing \ now brings up a dialog to go to the nearest node with a label
  matching a query regex. If a node is active, this search is limited to the
  active skeleton. Shift + \ cycles through matching nodes in ascending
  distance order. Ctrl + \ repeats the last search regex without prompting.

- Deleting a virtual node with DELETE or Ctrl+Shift+click instead suppresses
  the virtual node. Suppressed virtual nodes are skipped during review. A
  setting is available to also skip suppressed virtual nodes during normal
  navigation with [ and ].


Selection table:

- Batch coloring is now much quicker.

- If the batch color button is pressed a second time the color picker will not
  only close but also will the batch coloring be re-applied. This won't happen
  if the color picker is closed by clicking somewhere else.

- The status text line at the bottom of the table includes now the number of
  selected neurons. This is helpful when a filter is active and more neurons are
  selected than visible.

- Sorting for visibility columns has been removed.

- Neurons part of a Selection Table can now also be filtered based on
  annotations. This can be done with the help of the input field next to the
  name filter. Like with the name filter input, pressing the Enter key will
  activate both filters and starting with a slash character ("/") will make the
  input be treated as a regular expression (to e.g. only show neurons that are
  annotated with a1 and b2, use "/a1|b2"). For now no meta-annotations are taken
  into account.

- With the help of the new "Open" and "Close" buttons, skeleton lists can be
  stored into JSON files as well as loaded from them. Along with each skeleton
  ID, the current color and opacity is stored.


Skeleton projection layer

- With the new "Skeleton color gradient" coloring mode, the skeleton's tracing
  color (currently only yellow fo the active skeleton) is used for coloring. It
  fades into downstream and upstream colors, respectively (which are black and
  white by default).

- Nodes can be selected by placing the mouse close to them (regardless if
  displayed or not) and pressing 'g'. If no node is found in close proximity
  (<50px screen space), the tracing layer's node selection is used.


Graph widget:

- Synapses can be filtered from edges based on their confidence. The confidence
  threshold is applied to the minimum of the pre- and post-synaptic relation
  confidences. Confidence filtering is applied prior to synapse count filtering.

- Synapse count coloring on edges can now be configured independently from edge
  colors.


Volumes:

- A new widget, the Volume Manager, allows to create and list volumetric
  geometries. These geometries are not yet displayable and for now only
  box volumes can be created. The widget is available through a new 3D box
  icon, last in the list of tracing tool widgets.

- New nodes can now be tested for intersection with a certain volume. The
  Tracing section of the settings widget allows to choose a volume
  against which new nodes will be tested. If they are outside of it, a
  warning will be shown.


Neuron Search:

- Partial annotations as well as regular expressions are now supported for
  searching. If the text entered in an 'annotated' search field matches a single
  existing annotation (i.e. one that would also show up in the auto-completion),
  it is used as search constraint, just like before. However, if no matching
  annotation was found, the input text is treated as a regular expression on
  annotation names if it starts with a slash character ('/'), otherwise it is
  treated as a regular search pattern over all annotations. For instance,
  finding all things that are are annotated by either A1 or B2 would look
  like '/A1|B2' or requiring annotations that end on 'xyz' could be searched for
  by '/xyz$'. This also works with sub-annotation queries.


3D viewer:

- Different neuron visibility modes are now available for animations. A
  drop down list replaces the check-box and an option dialog is shown if
  a particular animation mode requires user input. Besides the 'show one neuron
  per rotation' mode, there is now also the 'Show n neurons per rotation' mode
  and a mode which uses a pattern to explicitly define the visibility of
  particular neurons after a particular rotation. The animation export now uses
  the visibility mode selected in the 3D viewer.


Administration:

- CATMAID has been able to use DVID as a project/stack back-end and as a
  image source for quite a wile now. To make the latter option easier to setup,
  a new admin tool is available to create CATMAID stacks based on a DVID server.
  It can be found in the "Custom views" section of CATMAID's admin interface,
  labeled as "DVID stack importer". With the help of this tool on can inspect
  all available repositories and data instances on a DVID server and create a
  stack based on one data instance. CATMAID will make sure that all
  pre-conditions are met by a stack created this way.


Miscellaneous:

- By default new widgets will now select the last widget created as skeleton
  source. If wanted, this can be adjusted to the previous behavior (always
  select 'Active skeleton') through the 'Auto-select widget created last as
  source for new widgets' option in the settings widget.

- Multiple stacks opened through a URL can now optionally be opened in the same
  stack viewer window by adding "&composite=1" to the URL.

- If an already reviewed node is moved it will now become unreviewed again.

- Links clicked in the message menu will now open in a new page.


### Bug fixes

- The skeleton projection layer will now update automatically on skeleton
  changes like new or removed nodes as well as splits and merges. It will also
  not complain anymore if a connector was selected.

- Text rendered in the 3D viewer is now upright again (instead of upside-down).


## 2015.10.19

Contributors: Albert Cardona, Andrew Champion, Tom Kazimiers


### Features and enhancements

Scripting:

- The widget instance associated with the focused window can be retrieved with
  the convenience function `CATMAID.front()`.


Orthogonal views and multi-channel data:

- Stack groups can be used to relate different stacks to each other within one
  project, e.g. to make clear that some stacks are different orthogonal views or
  different channels of the same dataset. If there are stack groups defined in a
  project, they are for now available through the "Projects" menu, which
  provides sub-menus for stacks and stack groups for each project. When opened,
  the stacks of a channel based stack groups are added as layers to the first
  stack. Ortho-view stacks are all opened in a separate stack viewer.

- If a stack group consists of the three different orthogonal views for a
  dataset, the window layout is adapted automatically as soon as the stack group
  is opened. The layout will be a four-pane layout in which the left half of the
  screen is the XY view on top of the XZ view and the right half of the screen
  is the ZY view on top of a selection table.

- Since stack group are instances of the 'stackgroup' class, they can be
  referenced from within ontologies. All projects now have a 'stackgroup' class
  and the relations 'has_view' and 'has_channel' created by default. They are
  also created for projects that don't have them, yet.

- Stack groups can be created and managed from with the admin interface through
  either the new Stack group page or while editing/creating a stack.


3D viewer:

- Skeletons can be shaded by distance from a plane through the active node. The
  plane can either be a Z-plane in project space or a plane normal to the ray
  from the camera to the active node.

- New "Count" button to count the number of pre- or postsynaptic sites, or the
  number of treenodes tagged with a given text tag, within a distance of the
	active node in the selected arbor along the cable of the arbor, or within a
	given Euclidean distance for any arbor present in the 3D viewer.


Tile layer:

- WebGL rendering is now compatible with orthogonal views.

- Tiles can now be rendered either with linear pixel interpolation (previous
  default behavior) or nearest neighbor interpolation. This is controlled by
  the "Image tile interpolation" setting.


Graph widget:

- When growing by circles, the set of neurons added can be filtered to include
  only those with annotations matching a regex.


Miscellaneous:

- A new color picker replaces the color wheel. The new control hovers over other
  elements so it can be moved, has color memory slots, defaults to a smaller
  size and can be resized to show input elements for different color spaces. To
  save a color in a memory slot, click on the rectangle containing the small
  circle next to the memory slots.

- Documentation for some HTTP API endpoints is now available from your CATMAID
  server at the `/apis/` URL.


### Bug fixes

Tile layer:

- Fixed a major WebGL tile layer GPU memory leak.


3D viewer:

- In orthographic mode, the correct depth ordering is now used again.


Selection table:

- Color sorting works again.


Miscellaneous:

- An error no longer appears when selecting an un-annotated skeleton while
  neuron labels are configured to use a meta-annotation.


## 2015.9.11

Contributors: Albert Cardona, Andrew Champion, Tom Kazimiers


### Features and enhancements

Neuron Navigator:

- It is now possible to remove multiple annotations at once from a neuron. A new
  column is added to annotation tables, each annotation row has now a checkbox
  in its first column. A click on the de-annotate link in this column's header
  or footer will remove all selected annotations from the current neuron.


Tracing:

- If a single-node skeleton is merged into another skeleton, no merge dialog is
  now shown by default. All annotations of this single-node skeleton are merged
  into the target skeleton without asking. This behavior can be changed to again
  show a merge UI if the single-node skeleton has annotations (behavior so far)
  through a new entry in the Tracing section of the settings widget.


Graph widget:

- New layout modes "dagre", "cola", "spread" and "springy". The first is based
  on DAGs (directed acyclic graphs) and the last three are force-directed. To
  note that "spread" will evenly layout neurons in trying to occupy as much
  space as possible, and also leads to symmetric-looking graphs when rendering
  multiple disconnected graphs of e.g. left and right homologous neurons. Try
  it.


Connectivity matrix:

- Descending and ascending sorting is now available for all sorting modes.

- The new 'order of other' sorting mode will try to follow the column order for
  rows and vice versa. If skeletons are not found in the reference dimension,
  they are pushed to the end.


Selection table:

- When changing the color of a neuron, all other selected neurons can be colored
  at the same time, when the new 'all selected' checkbox (right above the color
  wheel) is checked.


Neuron sarch:

- The "select all" checkbox now does what it says and selects all neurons in the
  results set.

- Pagination now works like in other widgets and the number of elements per page
  can be adjusted.

- Annotations are not loaded by default anymore, but can be shown with the help
  of the new "Show annotations" checkbox.


Miscellaneous:

- When a connector is selected, basic information about it is displayed at the
  top of the window (where otherwise the neuron name is displayed).

- A neuron search result's annotation list is now kept in sync with the rest of
  the widgets. If annotations change on a listed neuron or annotation, the
  search query is re-done.

- If only transparency is changed in the batch color picker of the Selection
  Table, the transparency alone (and not the color) of the target skeletons will
  be updated. To also update the skeleton color, the color has to be changed in
  the color picker, too.


Administration:

- Adding custom code to CATMAID's front end is now easier: Add file names to the
  STATIC_EXTENSION_FILES array variable and have your web-server point the URL
  defined in STATIC_EXTENSION_URL (defaults to /staticext/) to the folder were
  those files live. CATMAID will then load those files after its own files.


### Bug fixes

- Nodes are now correctly scaled in skeleton projection layers.

- Neuron navigator now updates if a skeleton is changed (e.g. due to a merge).

- 'Sync to' selections to push changes from one widget to another (e.g. 3D
  viewer controlled by selection table) are now updated correctly, if a selected
  target is closed.

- Changing the order of rows and columns of the connectivity matrix manually
  does now work like expected.

- From within the neuron search removed annotations will now disappear again
  from the search widget after they are unlinked.

- Using the CATMAID coloring scheme in the Selection Table is not random
  anymore.

- CSV files exported from the Connectivity Widget now respect the table ordering
  and include the target neuron names.

- Spheres that intersect in the 3D viewer (e.g. somas) don't appear broken up
  anymore.

- The 3D viewer's SVG export will now correctly calculate the size of exported
  spheres (e.g. soma tags).


## 2015.7.31

Contributors: Albert Cardona, Andrew Champion, Tom Kazimiers


### Features and enhancements

Key shortcuts / mouse operations:

- Ctrl + [ or ] now navigates to the next real (non-virtual) parent or child of
  the active node, respectively.


Connectivity widget:

- Upstream and downstream partners can now be filtered by synaptic confidence
  in addition to synaptic count. Synaptic confidence filtering is applied before
  count filtering. Confidence is taken to be the minimum of the presynaptic
  and postsynaptic connector confidence.


3D Viewer:

- Tags matching a custom regex can be shown as handle spheres in addition to
  tags containing "uncertain" or "end". Note that after entering the regex in
  the "View Settings" tab the viewer must be refreshed from the "Main" tab
  before tag spheres are updated.

- The active node marker now resizes based on the radius of the active node.

- The active node marker can now optionally always be drawn on top of other
  objects, even if it is occluded.


Miscellaneous:

- A default neuron name can now be specified in the settings widget. Similar
  to annotations, the pattern "{nX}" can be used to add an automatically
  incrementing number to each new neuron created, starting at X. Omitting X
  will be interpreted to start from 1. This default name does not persist
  between sessions.

- Neuron navigator: neuron name and annotation search are now case-insensitive.

- The client now checks every 15 minutes whether it is the same version as the
  server. If not, an error dialog is shown prompting the user to refresh their
  browser.

- It is now possible to show a projection of the active skeleton in the tracing
  overlay. All nodes will be displayed in the current slice, but no interaction
  is allowed with them. This feature can be useful to get more context on the
  current location in the active skeleton. This mode can be toggled with F10 or
  through a new entry in the settings (Tracing Overlay > Active skeleton
  projection), where different parameters can be adjusted. The color for the
  upstream and downstream part can be independently changed and various shading
  modes can be selected (plain color, Z distance transparency, Strahler based
  transparency or cut off).


### Bug fixes

- 3D viewer: the correct synapse colors are now used when connectors are
  restricted.

- If annotations are added or removed, annotation search widgets are updated
  correctly. You can now search for newly created annotations without having to
  open a new search widget.

- The order of the selection table is now remembered before it is refreshed.

- Connectivity widget: common partners filtering now correctly enforces that
  partners are partnered with all target neurons, not just any two.

- Review widget: the skipped node warning will now only show up when in fact
  more nodes have been skipped than allowed.

- Fixed a vulnerability that allowed any user with "browse" access permissions
  to any project to execute arbitrary SQL statements on the CATMAID database.


## 2015.7.17

Contributors: Albert Cardona, Andrew Champion, Tom Kazimiers


### Features and enhancements

Connectivity widget:

- Partners can now be filtered by a minimum threshold on number of nodes, rather
  than only being able to filter single-node partners.

- The user's review team is now an option in the partner review filter.

- Changing the review filter no longer reloads the entire widget.

- Many small performance improvements.


Selection table:

- The table layout has been streamlined with other tables in CATMAID. All
  columns except 'action columns' can now be used for sorting. Pagination is now
  done with the buttons to the right above and below the table, the page length
  can now be adjusted, too. The summary info button moved into the button panel
  while the filter input is now part of the table.

- It is now possible to add a new annotation to individual neurons without
  changing the current selection. This can be  done with the little tag icon in
  the actions column on the right. The former info button was replaced by a
  small 'i' icon and clicking the folder icon in the same column will open a
  Neuron Navigator window for the respective neuron.

- All visibility related colums can be hidden with a new checkbox in the button
  panel. This might be useful to save space if a selection table is not used to
  control a 3D viewer.


Miscellaneous:

- Neuron search: annotations can now be searched for those by users in the
  review team.

- Log: entries can now be filtered to include only actions from the user's
  review team.

- The maximum number of nodes returned to the tracing overlay is now
  configurable as a server setting: NODE_LIST_MAXIMUM_COUNT (default 5000).

- Group graph: a new lock buttons in the Selection tab allows to lock selected
  nodes, so that their position doesn't change until they are unlocked again.


### Bug fixes

- Fix display of intermediate nodes on edge between two joined skeletons.

- The last lines of the review widget were hidden sometimes. This is not the
  case anymore.


## 2015.7.6

CATMAID now uses the GPLv3 license and moved away from the stricter
AGPLv3. This move was discussed with all previous contributors and
agreed on. See the corresponding commit for more details.

Contributors: Albert Cardona, Andrew Champion, Tom Kazimiers


### Notes

This release includes database changes that require manual intervention if you
are upgrading from an existing installation. A new dependency is now required:
PostGIS, an extension to PostgreSQL. After its installation, it has to be
activated for the CATMAID database. To do so, connect to the database using a
Postgres system user. Assuming a Postgres system user named "postgres" and a
CATMAID database named "catmaid", this could be done by calling

  sudo -u postgres psql -d catmaid

Being connected to the database, PostGIS can be enabled by executing

  CREATE EXTENSION postgis;

Now PostGIS is enabled and the connection can be closed again. Now a regular
update can be performed. Please note that this update can take quite some time
to complete. On bigger neuron tracing installations, multiple hours are
realistic.


### Features and enhancements

Key shortcuts / mouse operations:

- Ctrl + mouse wheel now zooms the stack, while shift zooms by smaller
  increments.

- Pressing X in the tracing tool will begin measuring distance from the current
  cursor position. The mouse wheel can be used to measure along the stack Z
  axis. Clicking will close the measurement tool and show the final distance in
  the status bar. ESC cancels the tool.


Multi-view tracing and virtual nodes:

- Orthogonal views on a regular XY stack can now also be used for neuron
  reconstruction. If they are available as CATMAID stacks and opened while the
  tracing tool is activated, tracing data will be shown in the respective
  orthogonal views as well. Tracing can be done in these views just like in the
  regular XY view.

- When tracing, it is not required anymore to place a node in every section. If
  no node has been placed in a section, CATMAID will place a so called virtual node
  where the skeleton and the section meet. If this virtual node is modified in
  any way, e.g. tagging, joining, moving, etc. it will be created. This also
  slightly changes the way reviews work. Review information is only stored on
  real nodes.

- The review widget has a new settings: in-between node step. It specifies how
  many sections can be skipped between adjacent real nodes. This is done with
  respect to the currently focused stack. This stack is also used to determine
  in which direction to move to look beyond the start of a segment.


Stack viewer:

- Other stacks in a project can be added to an open stack view by selecting the
  "Add to focused viewer" option from the stacks menu. This allows multiple
  stacks to exist in the same view like overlays, while accounting for
  differences in translation and resolution. The navigator will expand the
  available zoom levels to accomodate the maximum and minimum zoom possible in
  all of the open stacks.

- Tile layers for stacks added to a viewer can be removed from a viewer via an
  "x" in the tile layer control.

- Multiple viewers into the same stack can now be opened.

- Each stack viewer can be toggled between coupling its navigation with other
  open stack viewers. Toggle this via the "Navigate with project" checkbox in
  the tile layer control.


Tile layer:

- New filter (WebGL only): intensity thresholded transparency


3D Viewer:

- Connector restriction can now explicitly be turned on and off with a pull
  down list. One can select between "Show all" (i.e. restriction turned off),
  "All shared connectors" will only show connectors with partners in the current
  selection and "All pre->post connectors" will only allow connectors with at
  least one presynaptic partner and one postsynaptic partner in the current
  selection. The last option, "All group shared" allows to select two skeleton
  sources (e.g. two selection table) and it will only show connectors that are
  part of the 3D viewer and that connect between both selected groups of
  skeletons. There is also a pre->post enforcing variant of it.


Neuron search:

- The name displayed for neurons now follows the same naming mechanism used for
  other widgets. It can be controlled through the settings widget and will
  automatically update if a neuron name is changed.


Miscellaneous:

- In the connectivity widget, upstream and downstream thresholds can now be set
  at once for all seed neurons. Two drop down controls used for this will be
  displayed if there is more than one seed neuron.

- Treenode Table refurbishing: far faster, supports multiple skeletons, can do
  tag search with regular expressions and lists the skeleton treenode ID.

- Rows and columns of the connectivity matrix can now be moved around with
  little buttons that appear when the mouse is over row and column header cells.

- There are now three options to change focus if a pointer enters a window:
  don't change focus (how it has been so far), focus stacks (will activate
  stacks when hovered, but won't change focus for other windows) and focus all
  (will change focus to every window hovered). The default will be stack focus
  follows the pointer. The settings widget makes these options available in
  general settings area.

- There are three new controls in the split/merge dialog: Toggle the
  display of input and output markers on neurons in the embedded 3D viewer and
  select which shading method is used (default: "active node split").
  Alternatively, "Strahler index" coloring can be used, which helps with
  depth perception.

- Attempting to reload a CATMAID browser tab or go back in history, will now
  result in a warning dialog, asking for confirmation. It makes clear that
  CATMAID's window layout and content won't be saved if the acton isn't
  canceled.


Administration:

- Now that virtual nodes are available, existing database can (but don't have
  to) be optimized. A new management command will look for straight skeleton
  parts that are not referenced in any way and prunes them. In other words, if
  there are three successive collinear nodes and the middle one is not
  referenced, it will be removed.

  manage.py catmaid_prune_skeletons


### Bug fixes

- The Neuron Search widget doesn't throw an error anymore when a neuron listed
  in it is merged.


- There is no longer a race condition in the database during concurrent
  split/merge of a skeleton and creation of a treenode in that skeleton. While
  this is not a comprehensive guarantee of conflict-free concurrency, it does
  remove the most likely scenario resulting in corruption of the database model.


## 2015.5.27

### Bug fixes

- Fix radius based neuron selection in tracing window.


## 2015.5.19

Contributors: Tom Kazimiers


### Features and enhancements

Key shortcuts / mouse operations:

- Cycling through open end nodes will now only visit the root node if it is an
  actual leaf. That is, when it has only one child node and is untagged.


3D Viewer:

- A light background shading variant for connectors was added. It uses a darker
  cyan color which provides more contrast if a white background is used.


Miscellaneous:

- The location of messages and notifications can be configured in the settings
  widget. The default location is still the upper right corner.

- If the node display limit is hit while panning the field of view in tracing
  mode, node refresh will be temporary disabled. Once the mouse button is
  released again an no further panning happens within one second, node update is
  reset to normal. This allows for smoother panning if many nodes are visible.


### Bug fixes

Review system:

- Review teams are now respected when Shift + W is used to jump to the next
  unreviewed node.


3D viewer:

- Skeletons with other coloring than "Source", will now be visible when exported
  as SVG in the 3D viewer.


Miscellaneous:

- Skeletons added to a selection table, will now honor the table's "global"
  settings for pre, post, meta and text visibility.

- If an annotation is removed from a neuron, the annotation itself will be
  deleted, too, if it is not used anywhere else. Now also meta annotations of
  the deleted annotation will be removed (and their meta annotations...), if
  they are not used anywhere else.


## 2015.5.11

Contributors: Albert Cardona, Andrew Champion, Tom Kazimiers

### Features and enhancements

Connectivity widget:

- Partner filtering now supports regular expressions when the first character
  of the search input is "/".


Treenode table:

- *REMOVED*: Radii can no longer be edited by clicking on their cell in the
  table.


Connectivity matrix:

- The tracing tool has got a new widget: a connectivity matrix. It can be opened
  with the "M" frame icon next to the button for the connectivity widget. To use
  it, one has to append skeletons for its rows and columns. Skeletons can also
  be added as group. Each cell shows two sub-cells, the first one shows the
  number of synapses from row to column and the second one the number synapses
  from column to row. When a synapse count number is clicked, a connector
  selection is opened, that contains the corresponding synapses. Both pre- and
  post-synaptic count cells can be colored individually. By default a coloring
  similar to the tracing layer's red and cyan is used. There are also color
  gradients available to produce heat maps (i.e. color cells based on the
  actual synapse count).

- Graph widget: ability to split neurons by text tag on their skeletons. It's the
  "Tag" button under the "Subgraph" tab. Enables you to manually define regions
  on a neuronal arbor (like axon and dendrite, or multiple dendritic domains)
  and then have them be represented each as a node in the graph. The skeleton
  will be virtually cut at the nodes containing the tags, with the tagged node
  belonging to the downstream part (relative to the root node).


3D Viewer:

- Color mode "Downstream of tag" is now a shading mode.

- New synapse coloring mode "Same as skeleton". If you then hide the
  skeletons and show only the synapses you will e.g. see spatial tiling of ORN
  axons, each defining a glomerulus in the larval olfactory lobe.

- For PNG and SVG export one can now specify the dimensions of the result files.
  A dialog shown before exporting asks for width and height.


Neuron dendrogram:

- The horizontal and vertical spacing between nodes in the neuron dendrogram can
  now be fine tuned.


Administration:

- A new tool 'Group membership helper' has been added to add multiple users to
  multiple groups or to revoke their group membership. This can be used to
  control access over the data created by individual users.


Miscellaneous:

- A node-placement-and-radius-edit mode has been added. If enabled through the
  settings widget (Tracing > "Edit radius after node creation"), the radius for
  a node will be edited immediately after it has been created. This allows for
  easier volumetric reconstruction. In this mode, the radius circle editing tool
  is used to specify the radius. No dialog is shown once a radius is selected for
  a node and it will only be saved for the new node.

- A new connector type ("abutting") can now be created. In contrast to the
  regular synaptic connector, it can be used to represent the fact that two or
  more neurons are in abutting processes. For now this mode can be activated
  through the settings widget (Tracing > "Create abutting connectors"). For
  abutting connectors the lines representing the links to nodes will appear in a
  green color.


### Bug fixes

3D viewer:

- Adding and removing neurons and static data lead in some situations to many
  errors that were displayed on the console (and therefore not visible to most
  users) and caused minor performance problems. This has been fixed and all data
  should now be added and removed correctly.

- Following the active node should now work much more reliable. Before, it could
  happen that this stopped working after a second 3D viewer was closed.


Connectivity widget:

- Fix one cause of sluggish behavior for widgets that have been modified many
  times. Also fixes repeated alert dialogs when clicking a neuron in the
  partner tables that no longer exists or does not have any treenodes.


Neuron Navigator:

- Don't show an error if an invalid regular expression was entered for
  searching. Instead, color the search box red and show a warning message.


## 2015.3.31

Contributors: Albert Cardona, Andrew Champion, Tom Kazimiers, Stephan Gerhard

### Features and enhancements

Key shortcuts / mouse operations:

- Shift+T removes all tags from the currently active node.

- After using R to go the nearest open leaf, shift+R cycles through other open
  leaves in the skeleton in order of ascending distance from the starting
  location. Combining alt with these operations orders open leaves by most
  recent creation instead of distance.

- Ctrl+Y removes the active skeleton from the last used selection widget.

- Shift+Y selects skeletons within a radius of the active node in the tracing
  layer and adds them to the last used selection widget. Ctrl+shift+Y works in
  the same way to remove skeletons from the last used selection widget.

- If the next (or previous) branch/end point is already selected when V (or B)
  is pressed, the view will center on it nevertheless.

- If the mouse is over the stack when zooming, the view will recenter so that
  the same stack location remains under the mouse at the new scale.

- During review, Q and W during will refocus on the last reviewed neuron if
  review is interrupted (another node is selected), regardless of the auto
  centering setting. If one looks beyond the current segment, the last reviewed
  node will be selected by Q and W as well, but auto centering is respected.


Review system:

- New "Reviewer Team" system allows filtering reviews in visualizations and
  statistics to include only those by particular reviewers. Each user can
  control which reviewers to include in her team. A date can be configured for
  each reviewer in the team, so that only reviews from that reviewer after this
  date are included.
  * A user's reviewer team is configured through the Settings widget.
  * The review widget includes a team column between the user and union columns.
  * The percent reviewed column in the selection widget can be set to team or
    union.
  * Team review coloring is available in the 3D viewer and group graph.


3D viewer:

- With Ctrl + mouse wheel, only the camera is moved in target direction, the
  target stays fixed. If Alt + mouse wheel is used, the target moves as well.

- The CSV export not also includes the parent ID for each node, which can be
  used to reconstruct the topological tree.

- The auto-created selection widget is now 50% smaller, giving more vertical
  space to the 3D viewer.

- With the help of controls of the Animation tab, simple animations can be
  played. Currently, rotation around the X, Y and Z axis as well as the current
  "up" direction of the camera. is supported. The back-and-forth mode will
  reverse rotation direction once a full circle is reached. With the help of the
  stepwise visibility option, individual neurons can be made visible after a
  certain amount of time the animation is running. Additionally, neurons can be
  made sequentially visible after each rotation.

- Animations can also be exported as WebM movie file. The "Export animation"
  button in the Export tab, will show a dialog with basic export settings. Like
  with the other view export options, the current 3D view setup is used. The
  frame size can be adjusted in the export dialog. Creating the file can take
  some seconds and currently only works for the Chrome browser (due to the lack
  of WebP support in others). The resulting WebM video file can be converted to
  any other format using e.g. VLC player, if needed.

- New shading mode "synapse-free chunks". Has one parameter, the minimum amount
of synapse-free cable to consider between two consecutive synapses, adjustable
from the "Shading Parameters" tab.

- New shading mode "dendritic backbone". Depends on 'microtubules end' tags, or
will approximate twigs by using the Strahler number entered in the "Shading
Parameters" tab.

- The view settings tab now contains a control to scale the size of the node
  handles (e.g. active node, special tags).


Tile layer:

- Tiles can now be rendered with WebGL, which enables new visualization features
  and fixes some flickering issues. Enable via "Prefer WebGL Layers" in
  Settings. The WebGL renderer is currently considered experimental and may have
  stability issues on some clients. See
  https://github.com/catmaid/CATMAID/issues/186#issuecomment-86540706 for
  details on using WebGL layers with your image stack host.

- The blend mode used to combine stacks and overlays is now configurable when
  using WebGL. This greatly improves visualization of confocal and other
  multichannel data. Blend mode is selectable from the layers control, activated
  via the toggle at the bottom left of the stack view.

- Filters can be applied to layers when using WebGL. Filters can be added and
  removed from layers through the layers control. Available filters currently
  include:
  * Gaussian blur
  * Color inversion
  * Brightness, contrast and saturation adjustment
  * Color matrix transform


Connectivity widget:

- It is now possible to remove added neurons again. Each row of the table of
  target neurons now contains a small 'x' icon in the first column to remove it.

- The selection column is not included anymore in the CSV export.


Analyze Arbor:

- Options are provided to approximate twigs by using a branch Strahler number
defined in the "Options".

- Dimensions of the pie charts and XY plots is now configurable from the
"Options" dialog.


Graph widget:

- New button to "Clone" the graph widget: opens a new widget with identical content.

- New buttons to "Save" and "Open..." to/from JSON, so that complex graphs can be
reloaded later on. Skeletons not present in the database are not loaded.


Miscellaneous:

- Selecting tags for highlighting in the neuron dendrogram

- Synchronization between widgets was improved. Deleting a neuron in one widget,
  will remove it from other widgets as well.

- Hovering over the CATMAID text on the front page will display CATMAID's
  version.


Admin:

- For projects, stacks, overlays and data views there is now the option to
  duplicate objects from within the admin view. To copy objects without their
  relations, there is now a new action in the list view's action menu. To
  duplicate an entity with its relations, select the object and use the "save as
  new" button.


Export:

- A basic JSON export of all treenodes and connectors of the selected neurons is
  now possible.


### Bug fixes

Tracing overlay:

- Trying to remove a non-existent tag from a node now doesn't show an error
  dialog anymore, but only a notification.


Key shortcuts / mouse operations:

- Fix bug where tagged nodes were not considered open by R regardless of tag
  content.


Neuron search:

- Make neuron names wrap and use the next line, if there is not enough space for
  it. This makes the table not expand in width until the name fits anymore.


3D viewer:

- Picking a synapse or other selectable elements is now more robust and now
  works also in orthographic mode.

- The projection mode (orthographic or perspective) is now also stored in a
  saved view.

- The 3D viewer's drawing canvas is now correctly sized again. Since the tab
  panel has been introduced, the 3D viewer has been too high. Now the
  pre-defined views (XY, XZ, ZY, ZX) are display correctly again, i.e. the whole
  bounding box is now seen again.

- Performance enhancement when smoothing skeletons with a Gaussian by avoiding
to update the same Vector3 instances twice.


Reviews:

- Pressing 'E' during review will now go to the next unreviewed segment as seen
  from the currently reviewed one. Before, the first unreviewed segment as seen
  from the top of the table was selected.

- Pressing 'Q' on the first node (leaf) brings one back one section to check if
  the segment really ends. Pressing 'W' afterwards now brings one back to the
  first node, not the second like it has been before.


Connectivity widget:

- CSV export works again.


Miscellaneous:

- Vertical resizing of widgets now doesn't lead to strange size changes anymore.

- An alternative DVID tile source was added to support its multiscale API.


## 2015.1.21

Contributors: Albert Cardona, Andrew Champion, Tom Kazimiers

### Features and enhancements

General neuron tracing:

- A new radius editing option has been added that propagates from the current
  node root-ward to the previous node with an undefined radius (exclusive).
  Here undefined is taken to be a negative radius, since though the column
  default is 0 Django initializes it to -1.

Miscellaneous:

- Users need now to confirm the closing of the last stack.


### Bug fixes

Tracing overlay:

- A label is now hidden when the mouse hovers over it. Note that this only works
  for one label at a time, so it is not effective for overlapping labels. A
  robust solution would require more expensive event propagation over label
  elements.

- Fullscreen on OS X Safari should now work, too.

- Nodes and arrows are now drawn in order: lines, arrows, nodes, labels

- Fix bug that could occur during radius propagation when the previous node
  already had a radius defined.

- Fix mouse handlers of node and error drawing, which were broken by adding
  ordered drawing.


Synapse clustering:

- A long-standing error has been fixed where a few nodes where added to an
  undefined cluster.


Group graph:

- The root node computation has been fixed.

- Listing edge synapses now also works with split grouped neurons.


3D viewer:

- Make synapse clustering fetch synapses properly (like it is done in the Group
  Graph).


## 2015.1.15

Key shortcuts / mouse operations:

- A new shortcut key to navigate to a node's child has been added: ]. It
  behaves like V by navigating to the largest descendant branch. With
Shift+] one cycles through sibling branches in order of descending
size.

- For consistency, the P shortcut to navigate to the parent has been
replaced with [.

- Navigation to the next branch has changed a bit: The V key now moves
to the next branch node or end of the largest descendant branch of the
active node, and subsequent presses of shift+V cycle through other
possible descending branches in order of decreasing size.

- While editing the radius of a node with the help of the surrounding
circle, a click will confirm the current radius (not only pressing 'o'
again). The radius editing can now also be canceled with the Esc key.

- With Ctrl+Alt+click one can now insert a node into the active
skeleton between two existing nodes.


Zoom:

- Zooming is now also possible in smaller steps. The plus and minus
buttons zoom in steps of 1 and with having the Shift key pressed
additionally, steps of 0.1 are used.


3D viewer:

- New export options (Export tab):
  * CVS representation of the rendered skeletons;
  * PNG and SVG image of the current view;
  * SVG catalogue of the current view. The catalogue contains each
neuron a separate panel on the same SVG document--very useful to
generate figures for a paper. Options are provided to sort and arrange
panels, and to define pinned neurons that appear in each panel (e.g. a
somatosensory axon that acts as reference for each neuron connected to
it).

- New "Spatial select" button (Main tab) that allows to select
skeletons near the active node or connected to the active skeleton,
within a specified distance. Matching skeletons will be shown in a new
selection table. This is useful to e.g. select all single-node
skeletons connected to the dorsal lobe part of a Kenyon cell.

- Supports orthographic projection (see checkbox in View tab) so that
no perspective distortion is applied and distances become comparable
between different parts of the view.

- The 3D viewer now has the option to follow the active node (View
tab). This acts like clicking "Center active" after each active node
change.

- One can bookmark views in the 3D viewer, by pressing "Save view" in
the Main tab. Views can be loaded by selecting them from the drop down
list next to the button. These bookmarks are currently discarded once
CATMAID is reloaded.

- When Ctrl is pressed while zooming in the 3D viewer with the scroll
wheel, the camera is actually moved towards its target. This is useful
to overcome zooming limits and strong perspective distortion due to a
high focal length when zooming.


Selection table:

- "Randomize colors" in the selection table was replaced by a drop
down list with different color schemes and the button "Colorize" to
apply the selected one. The default is the coloring scheme that
existed before. Some of the new color schemes are from Cynthia Brewer
(see http://colorbrewer2.org/ ).

- Neurons are activated by clicking on the name, like in all other
widgets. The green tick icon has been removed.

- New check box for each neuron called "meta" to toggle the display of
extra information like the orange spheres for specially tagged nodes
(TODO, uncertain end, etc.) or low confidence nodes.


Dendrogram:

- Can now collapse nodes belonging to a branch that ends in a node
tagged "not a branch".

- One can now highlight multiple tags in the dendrogram by separating
them with commas.


Graph widget:

- Subgraphs (like axon & dendrite) can now be reset in the graph widget.


Annotations:

- When adding an annotation, the pattern "{nX}" can be used to add an
automatically incrementing number to each neuron annotated, starting
at X. So if e.g. three neurons are annotated at once with the
annotation "test-{n5}", the first one is annotated with "test-5", the
second one with "test-6" and the last one with "test-7". Omitting X
will be interpreted to start from 1.

- When skeletons are joined, the name of the "losing" skeleton can now
be added as an annotation to the "winning" skeleton right in the
dialog. Its checkbox is unchecked by default, if the name follows the
auto-generated name pattern "neuron 12345".


Searching:

- The neuron name input boxes in both search widgets will now remember
entries that have been used before.


Handling the unexpected:

- A general error handler has been added so that CATMAID should
hopefully not crash anymore, even if an error occurs. In such
situations an error dialog is shown and the error is logged on the
server so that we can investigate better what went wrong.


General neuron tracing:

- A robust synapse clustering method was added: centrifugal synapse flow
centrality. Many widgets now support a new method for finding axons based on it
(e.g. in the 3D viewer as a shading method.

- The connector table now displays the confidence of each link

- Basic import/export support was added. There are two new management commands
  that can be used by admins to import and export tracing data.


Users and groups:

- Support user registration (disabled by default). Default user groups for new
  users can be set.


Miscellaneous:

- A new ROI tool was added, which can be activated for each user through the
user settings. It currently supports only the creation of new ROIs. Additional
sub-tools will be added for more functionality.


Contributors:

This update brought to you by Tom Kazimiers, Andrew Champion, Stephan
Gerhard and Albert Cardona.<|MERGE_RESOLUTION|>--- conflicted
+++ resolved
@@ -294,13 +294,11 @@
   previous behavior, the "Include half links/synapses" checkbox can be
   unchecked.
 
-<<<<<<< HEAD
 - Navigator tool and sub-tools like Tracing tool: the Z slider is now properly
   hidden if the image data set has only one section.
-=======
+
 - Graph widget: grouping with undirected edges like desmosomes won't lead to
   multiple edges between the same groups anymore.
->>>>>>> 57601813
 
 ## 2020.02.15
 

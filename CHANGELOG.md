--- conflicted
+++ resolved
@@ -15,17 +15,15 @@
 
 - PNG and SVG exports offer now a filename input field.
 
-<<<<<<< HEAD
-Miscellaneous:
-
-- Basic Search: allow search for treenode IDs and connector IDs.
-=======
 Reconstruction Sampler:
 
 - Intervals are now displayed with only two colors by default, it makes
   distinguishing many intervals easier. The previous multicolor mode can be
   reactivated from the prview window.
->>>>>>> e6fc1c11
+
+Miscellaneous:
+
+- Basic Search: allow search for treenode IDs and connector IDs.
 
 
 ### Bug fixes

--- conflicted
+++ resolved
@@ -705,9 +705,8 @@
 
 	'2011-07-28T16:10:19' => new SpecialConnectorMigration(),
 
-<<<<<<< HEAD
 	'2011-11-23T10:18:23' => new AddSkeletonIDsMigration(),
-=======
+
 	'2011-11-24T14:35:19' => new Migration(
 		'Adding overlay table',
 		<<<EOMIGRATION
@@ -732,7 +731,6 @@
 ALTER TABLE "overlay" ALTER COLUMN id SET DEFAULT nextval('overlay_id_seq'::regclass);
 EOMIGRATION
 ),
->>>>>>> 85c0fa40
 
 	// INSERT NEW MIGRATIONS HERE
 	// (Don't remove the previous line, or inserting migration templates

--- conflicted
+++ resolved
@@ -136,6 +136,44 @@
 			}
 		}
     }
+}
+
+class MigrateUsersToDjangoAuthUser {
+    var $name = 'Migrate user from user to auth_user';
+
+    function apply( $db, $ignoreErrors) {
+        try {
+            error_log("Running the migration: ".$this->name);
+            $db->getResult("SAVEPOINT migrate_users");
+
+            foreach( $db->getResult('SELECT * FROM "user"') as $p ) {
+
+                $user_id = $p['id'];
+                $username = $p['name'];
+                $pwd = $p['pwd'];
+                $longname = $p['longname'];
+                // dummy password to overwrite
+                $password = 'pbkdf2_sha256$10000$sBbzKfMBmGZD$+PR/24axXSQ22kdX8TUh9LGZxfmD4ZfeYxbOOXB+lfE=';
+                $db->getResult("
+INSERT INTO auth_user
+  (id, username, first_name, last_name, password, email, is_staff, is_active, is_superuser, last_login, date_joined)
+  VALUES (".$user_id.", '".$username."', 'FirstName', 'Lastname', '".$password."', 'mail@mail.com', true, true, false, NOW(), NOW())
+"
+                                );
+            }
+
+		} catch( Exception $e ) {
+			if ($ignoreErrors) {
+				error_log("Ignoring the failed migration: ".$e);
+				$db->getResult("ROLLBACK TO SAVEPOINT migrate_users");
+			} else {
+				error_log("The migration failed: ".$e);
+				throw $e;
+			}
+		}
+    }
+
+
 }
 
 /* This is another non-trivial migration, which adds the skeleton_id
@@ -1100,7 +1138,7 @@
 "
 ),
 
-<<<<<<< HEAD
+
 	'2012-10-09T14:40:01' => new Migration(
 		'Remove some wrong user foreign key constraints',
 		'
@@ -1121,8 +1159,10 @@
 INHERITS (concept);
 ALTER TABLE ONLY skeletonlist_dashboard
     ADD CONSTRAINT skeletonlist_dashboard_pkey PRIMARY KEY (id);
-=======
-	'2012-07-26T12:20:53' => new Migration(
+'
+),
+
+	'2012-10-10T12:20:53' => new Migration(
 		'Create component table',
 		"
 CREATE TABLE component (
@@ -1145,13 +1185,13 @@
 ALTER TABLE ONLY component ADD CONSTRAINT component_pkey PRIMARY KEY (id);
 ALTER TABLE ONLY component ADD CONSTRAINT component_stack_id_fkey FOREIGN KEY (stack_id) REFERENCES stack(id) ON DELETE CASCADE;
 ALTER TABLE ONLY component ADD CONSTRAINT component_project_id_fkey FOREIGN KEY (project_id) REFERENCES project(id) ON DELETE CASCADE;
-ALTER TABLE ONLY component ADD CONSTRAINT component_user_id_fkey FOREIGN KEY (user_id) REFERENCES \"user\"(id) ON DELETE CASCADE;
+ALTER TABLE ONLY component ADD CONSTRAINT component_user_id_fkey FOREIGN KEY (user_id) REFERENCES \"auth_user\"(id) ON DELETE CASCADE;
 
 "
 ),
 
 
-'2012-08-06T13:21:53' => new Migration(
+'2012-10-11T13:21:53' => new Migration(
 		'Create drawing table',
 		"
 CREATE TABLE drawing (
@@ -1175,12 +1215,14 @@
 ALTER TABLE ONLY drawing ADD CONSTRAINT drawing_pkey PRIMARY KEY (id);
 ALTER TABLE ONLY drawing ADD CONSTRAINT drawing_stack_id_fkey FOREIGN KEY (stack_id) REFERENCES stack(id) ON DELETE CASCADE;
 ALTER TABLE ONLY drawing ADD CONSTRAINT drawing_project_id_fkey FOREIGN KEY (project_id) REFERENCES project(id) ON DELETE CASCADE;
-ALTER TABLE ONLY drawing ADD CONSTRAINT drawing_user_id_fkey FOREIGN KEY (user_id) REFERENCES \"user\"(id) ON DELETE CASCADE;
+ALTER TABLE ONLY drawing ADD CONSTRAINT drawing_user_id_fkey FOREIGN KEY (user_id) REFERENCES \"auth_user\"(id) ON DELETE CASCADE;
 
 "
 ),
 
-	'2012-08-30T01:41:10' => new Migration(
+	'2012-10-11T14:41:10' => new MigrateUsersToDjangoAuthUser(),
+
+	'2012-10-12T01:41:10' => new Migration(
 		'Use auth_user to identify users',
 		'
 ALTER TABLE ONLY class_instance_class_instance DROP CONSTRAINT class_instance_relation_instance_user_id_fkey;
@@ -1215,38 +1257,6 @@
 '
 ),
 
-	'2012-09-10T22:41:35' => new Migration(
-  'Add primary id column to project_usr preparation',
-  '
-ALTER TABLE project_user DROP CONSTRAINT "project_user_pkey";
-ALTER TABLE project_user ADD COLUMN id INTEGER;
-CREATE SEQUENCE "project_user_id_seq";
-'
-),
-
-	'2012-09-10T22:44:35' => new Migration(
-		'Add primary id column to project_user',
-		"
-UPDATE project_user SET id = nextval('project_user_id_seq');
-ALTER TABLE project_user
-  ALTER COLUMN id SET DEFAULT nextval('project_user_id_seq');
-ALTER TABLE project_user ALTER COLUMN id SET NOT NULL;
-ALTER TABLE project_user ADD UNIQUE (id);
-ALTER TABLE project_user DROP CONSTRAINT project_user_id_key RESTRICT;
-ALTER TABLE project_user ADD PRIMARY KEY (id);
-"
-),
-
-	'2012-09-09T14:40:01' => new Migration(
-		'Remove some wrong user foreign key constraints',
-		'
-ALTER TABLE treenode_connector DROP CONSTRAINT treenode_connector_user_id_fkey;
-ALTER TABLE concept DROP CONSTRAINT concept_user_id_fkey;
-ALTER TABLE connector_class_instance DROP CONSTRAINT connector_class_instance_user_id_fkey;
-
->>>>>>> a84a5c45
-'
-),
 
 	// INSERT NEW MIGRATIONS HERE
 	// (Don't remove the previous line, or inserting migration templates

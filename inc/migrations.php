<?php

class Migration {
	var $name;
	var $sql;
	var $mayFail;
	function Migration( $name,
			    $sql,
			    $mayFail = FALSE ) {
		$this->name = $name;
		$this->sql = $sql;
		$this->mayFail = $mayFail;
	}
	function apply( $db, $ignoreErrors ) {
		try {
			error_log("Running the migration: ".$this->name);
			$db->getResult("SAVEPOINT generic_migration");
			$db->getResult($this->sql);
		} catch( Exception $e ) {
			if ($ignoreErrors || $this->mayFail) {
				error_log("Ignoring the failed migration: ".$e);
				$db->getResult("ROLLBACK TO SAVEPOINT generic_migration");
			} else {
				error_log("The migration failed: ".$e);
				throw $e;
			}
		}
	}
}

// This is a special migration that we can't easily do with pure SQL.
// It inserts any missing lines into the treenode_connector table,
// based on the old way of describing synapses:

class SpecialConnectorMigration {
    var $name = "Add any rows missing from the treenode_connector table";
    function apply( $db, $ignoreErrors) {
        try {
            error_log("Running the migration: ".$this->name);
            $db->getResult("SAVEPOINT connector_migration");

            foreach( $db->getResult("SELECT id FROM project") as $p ) {
                $project_id = $p['id'];
                error_log("Dealing with project: ".$project_id);

                // Get a map of all the relation names to IDs in this
                // project:
                $relation_result = $db->getResult("SELECT relation_name, id FROM relation WHERE project_id = ".$project_id);
                $relations = array();
                foreach( $relation_result as $r ) {
                    $relations[$r['relation_name']] = intval($r['id']);
                }

                // Get a map of all the class names to IDs in this
                // project:
                $class_result = $db->getResult("SELECT class_name, id FROM class WHERE project_id = ".$project_id);
                $classes = array();
                foreach( $class_result as $r ) {
                    $classes[$r['class_name']] = intval($r['id']);
                }

                if (!isset($relations['presynaptic_to'])) {
                    // Then this project probably isn't set up for tracing
                    continue;
                }

                foreach( array('presynaptic', 'postsynaptic') as $direction ) {

                    $direction_relation_id = $relations[$direction . '_to'];
                    $terminal_class_id = $classes[$direction . ' terminal'];
                    $model_of_id = $relations['model_of'];
                    $synapse_class_id = $classes['synapse'];
                    $results = $db->getResult(<<<EOSQL
SELECT tn.id as tnid, c.id as cid, terminal1_to_syn.user_id as user_id
  FROM treenode tn,
       treenode_class_instance tci,
       class_instance terminal1,
       class_instance_class_instance terminal1_to_syn,
       class_instance syn,
       connector_class_instance syn_to_connector,
       connector c
  WHERE tn.project_id = $project_id
    AND tn.id = tci.treenode_id
    AND tci.relation_id = $model_of_id
    AND terminal1.id = tci.class_instance_id
    AND terminal1.class_id = $terminal_class_id
    AND terminal1.id = terminal1_to_syn.class_instance_a
    AND terminal1_to_syn.relation_id = $direction_relation_id
    AND syn.id = terminal1_to_syn.class_instance_b
    AND syn.class_id = $synapse_class_id
    AND syn.id = syn_to_connector.class_instance_id
    AND syn_to_connector.relation_id = $model_of_id
    AND syn_to_connector.connector_id = c.id
EOSQL
                        );

                    foreach ($results as $row) {
                        $treenode_id = $row['tnid'];
                        $connector_id = $row['cid'];
                        $user_id = $row['user_id'];

                        // Do a quick check that this relationship isn't already
                        // recorded in the treenode_connector table.  It shouldn't
                        // create a problem if we end up with duplicate entries,
                        // but try to avoid that:

                        $check_result = $db->getResult(<<<EOSQL
SELECT id
  FROM treenode_connector
  WHERE treenode_id = $treenode_id
    AND connector_id = $connector_id
    AND project_id = $project_id
    AND relation_id = $direction_relation_id
EOSQL
                            );
                        if (count($check_result) < 1) {
                            // Then actually insert it:
                            $db->getResult(<<<EOSQL
INSERT INTO treenode_connector
  (project_id, user_id, treenode_id, connector_id, relation_id)
  VALUES ($project_id, $user_id, $treenode_id, $connector_id, $direction_relation_id)
EOSQL
                                );
                        }
                    }
                }
            }

		} catch( Exception $e ) {
			if ($ignoreErrors) {
				error_log("Ignoring the failed migration: ".$e);
				$db->getResult("ROLLBACK TO SAVEPOINT connector_migration");
			} else {
				error_log("The migration failed: ".$e);
				throw $e;
			}
		}
    }
}

/* This is another non-trivial migration, which adds the skeleton_id
 * column to the treenode table, and also populates that column */

class AddSkeletonIDsMigration {
    var $name = "Add skeleton_id column to treenode and populate it";
    function apply( $db, $ignoreErrors) {
        try {
            error_log("Running the migration: ".$this->name);
            $db->getResult("SAVEPOINT add_skeleton_column");

            try {
                $db->getResult("ALTER TABLE treenode ADD COLUMN skeleton_id bigint REFERENCES class_instance(id)");
            } catch( Exception $e ) {
                error_log("Ignoring the failure to add a skeleton_id column to treenode; it's probably already there.");
                $db->getResult("ROLLBACK TO SAVEPOINT add_skeleton_column");
            }

            $db->getResult("SAVEPOINT update_skeleton_columns");

            foreach( $db->getResult("SELECT id FROM project") as $p ) {
                $project_id = $p['id'];
                error_log("Dealing with project: ".$project_id);

                // Get a maps of all the class / relation names to IDs
                // for this project:
                $relations = $db->getMap( $project_id, 'relation' );
                $classes = $db->getMap( $project_id, 'class' );

                if (!isset($relations['element_of'])) {
                    // Then this project probably isn't set up for tracing
                    continue;
                }

                $result = $db->getResult(
"UPDATE treenode SET skeleton_id = found.skeleton_id
   FROM (SELECT treenode_id, class_instance_id as skeleton_id
           FROM treenode_class_instance, class_instance
          WHERE treenode_class_instance.project_id = $project_id AND
                treenode_class_instance.relation_id = {$relations['element_of']} AND
                treenode_class_instance.class_instance_id = class_instance.id AND
                class_instance.class_id = {$classes['skeleton']}) AS found
   WHERE treenode.id = found.treenode_id");
                error_log("result was: ".print_r($result, TRUE));
                if ($result === FALSE) {
                    throw new Exception("Setting the skeleton_id column failed");
                }
            }

		} catch( Exception $e ) {
			if ($ignoreErrors) {
				error_log("Ignoring the failed migration: ".$e);
				$db->getResult("ROLLBACK TO SAVEPOINT update_skeleton_columns");
			} else {
				error_log("The migration failed: ".$e);
				throw $e;
			}
		}
    }
}

/* This is another non-trivial migration, similar to AddSkeletonIDsMigration
 * which adds the skeleton_id column to the treenode_connector table,
 * and also populates that column */

class AddSkeletonIDsTreenodeConnectorMigration {
    var $name = "Add skeleton_id column to treenode_connector and populate it";
    function apply( $db, $ignoreErrors) {
        try {
            error_log("Running the migration: ".$this->name);
            $db->getResult("SAVEPOINT add_skeleton_column");

            try {
                $db->getResult("ALTER TABLE treenode_connector ADD COLUMN skeleton_id bigint REFERENCES class_instance(id)");
            } catch( Exception $e ) {
                error_log("Ignoring the failure to add a skeleton_id column to treenode_connector; it's probably already there.");
                $db->getResult("ROLLBACK TO SAVEPOINT add_skeleton_column");
            }

            $db->getResult("SAVEPOINT update_skeleton_columns");

            foreach( $db->getResult("SELECT id FROM project") as $p ) {
                $project_id = $p['id'];
                error_log("Dealing with project: ".$project_id);

                // Get a maps of all the class / relation names to IDs
                // for this project:
                $relations = $db->getMap( $project_id, 'relation' );
                $classes = $db->getMap( $project_id, 'class' );

                if (!isset($relations['element_of'])) {
                    // Then this project probably isn't set up for tracing
                    continue;
                }

                $result = $db->getResult(
"UPDATE treenode_connector SET skeleton_id = found.skeleton_id
   FROM (SELECT treenode_id, class_instance_id as skeleton_id
           FROM treenode_class_instance, class_instance
          WHERE treenode_class_instance.project_id = $project_id AND
                treenode_class_instance.relation_id = {$relations['element_of']} AND
                treenode_class_instance.class_instance_id = class_instance.id AND
                class_instance.class_id = {$classes['skeleton']}) AS found
   WHERE treenode_connector.treenode_id = found.treenode_id");
                error_log("result was: ".print_r($result, TRUE));
                if ($result === FALSE) {
                    throw new Exception("Setting the skeleton_id column failed");
                }
            }

		} catch( Exception $e ) {
			if ($ignoreErrors) {
				error_log("Ignoring the failed migration: ".$e);
				$db->getResult("ROLLBACK TO SAVEPOINT update_skeleton_columns");
			} else {
				error_log("The migration failed: ".$e);
				throw $e;
			}
		}
    }
}

// timestamps must be UTC and in the format
// generated by PHP with:
//	$d = gmdate('Y-m-d\TH:i:s', time());

$migrations = array(

	'2011-07-10T19:23:39' => new Migration(
		'Set up the database as scratch as in 5145c06574a2e',
		"
SET statement_timeout = 0;
SET client_encoding = 'UTF8';
SET standard_conforming_strings = off;
SET check_function_bodies = false;
SET client_min_messages = warning;
SET escape_string_warning = off;
SET search_path = public, pg_catalog;
CREATE TYPE double3d AS (
	x double precision,
	y double precision,
	z double precision
);
CREATE TYPE integer3d AS (
	x integer,
	y integer,
	z integer
);
CREATE TYPE rgba AS (
	r real,
	g real,
	b real,
	a real
);
CREATE FUNCTION on_edit() RETURNS trigger
    LANGUAGE plpgsql
    AS \$\$BEGIN
    NEW.\"edition_time\" := now();
    RETURN NEW;
END;
\$\$;
SET default_with_oids = false;
CREATE TABLE bezierkey (
    key point NOT NULL,
    before point,
    after point,
    profile_id integer
);
COMMENT ON COLUMN bezierkey.key IS 'nanometer';
CREATE TABLE profile (
    id integer NOT NULL,
    z double precision NOT NULL,
    object_id integer
);
CREATE SEQUENCE profile_id_seq
    START WITH 1
    INCREMENT BY 1
    NO MAXVALUE
    NO MINVALUE
    CACHE 1;
ALTER SEQUENCE profile_id_seq OWNED BY profile.id;
CREATE TABLE bezierprofile (
)
INHERITS (profile);
CREATE TABLE broken_slice (
    stack_id integer NOT NULL,
    index integer NOT NULL
);
CREATE TABLE concept (
    id bigint NOT NULL,
    user_id bigint NOT NULL,
    creation_time timestamp with time zone DEFAULT now() NOT NULL,
    edition_time timestamp with time zone DEFAULT now() NOT NULL,
    project_id bigint NOT NULL
);
CREATE SEQUENCE concept_id_seq
    START WITH 1
    INCREMENT BY 1
    NO MAXVALUE
    NO MINVALUE
    CACHE 1;
ALTER SEQUENCE concept_id_seq OWNED BY concept.id;
CREATE TABLE class (
    class_name character varying(255) NOT NULL,
    uri character varying(2048),
    description text,
    showintree boolean DEFAULT true
)
INHERITS (concept);
COMMENT ON COLUMN class.showintree IS 'does the element appear in the class tree widget?';
CREATE TABLE relation_instance (
    relation_id bigint NOT NULL
)
INHERITS (concept);
COMMENT ON TABLE relation_instance IS 'despite the table names, it is an abstract table only used for inheritance';
CREATE TABLE class_class (
    class_a bigint,
    class_b bigint
)
INHERITS (relation_instance);
COMMENT ON TABLE class_class IS 'relates two classes';
CREATE TABLE class_instance (
    class_id bigint NOT NULL,
    name character varying(255) NOT NULL
)
INHERITS (concept);
CREATE TABLE class_instance_class_instance (
    class_instance_a bigint,
    class_instance_b bigint
)
INHERITS (relation_instance);
COMMENT ON TABLE class_instance_class_instance IS 'relates two class_instances';
CREATE TABLE location (
    location double3d NOT NULL
)
INHERITS (concept);
CREATE TABLE connector (
    confidence integer DEFAULT 5 NOT NULL
)
INHERITS (location);
CREATE TABLE connector_class_instance (
    connector_id bigint NOT NULL,
    class_instance_id bigint NOT NULL
)
INHERITS (relation_instance);
CREATE TABLE message (
    id integer NOT NULL,
    user_id integer NOT NULL,
    \"time\" timestamp with time zone DEFAULT now() NOT NULL,
    read boolean DEFAULT false NOT NULL,
    title text DEFAULT 'New message'::text NOT NULL,
    text text,
    action text
);
COMMENT ON COLUMN message.action IS 'URL to be executed (remember that this is not safe against man in the middle when not encrypted)';
CREATE SEQUENCE message_id_seq
    START WITH 1
    INCREMENT BY 1
    NO MAXVALUE
    NO MINVALUE
    CACHE 1;
ALTER SEQUENCE message_id_seq OWNED BY message.id;
CREATE TABLE object (
    id integer NOT NULL,
    class character varying(255) NOT NULL,
    name character varying(255) NOT NULL,
    project_id integer NOT NULL,
    colour rgba DEFAULT ROW((1)::real, (0.5)::real, (0)::real, (0.75)::real) NOT NULL
);
CREATE SEQUENCE object_id_seq
    START WITH 1
    INCREMENT BY 1
    NO MAXVALUE
    NO MINVALUE
    CACHE 1;
ALTER SEQUENCE object_id_seq OWNED BY object.id;
CREATE TABLE project (
    id integer NOT NULL,
    title text NOT NULL,
    public boolean DEFAULT true NOT NULL
);
CREATE SEQUENCE project_id_seq
    START WITH 1
    INCREMENT BY 1
    NO MAXVALUE
    NO MINVALUE
    CACHE 1;
ALTER SEQUENCE project_id_seq OWNED BY project.id;
CREATE TABLE project_stack (
    project_id integer NOT NULL,
    stack_id integer NOT NULL,
    translation double3d DEFAULT ROW((0)::double precision, (0)::double precision, (0)::double precision) NOT NULL
);
COMMENT ON COLUMN project_stack.translation IS 'nanometer';
CREATE TABLE project_user (
    project_id integer NOT NULL,
    user_id integer NOT NULL
);
CREATE TABLE relation (
    relation_name character varying(255) NOT NULL,
    uri text,
    description text,
    isreciprocal boolean DEFAULT false NOT NULL
)
INHERITS (concept);
COMMENT ON COLUMN relation.isreciprocal IS 'Is the converse of the relationship valid?';
CREATE TABLE stack (
    id integer NOT NULL,
    title text NOT NULL,
    dimension integer3d NOT NULL,
    resolution double3d NOT NULL,
    image_base text NOT NULL,
    comment text,
    trakem2_project boolean DEFAULT false NOT NULL
);
COMMENT ON COLUMN stack.dimension IS 'pixel';
COMMENT ON COLUMN stack.resolution IS 'nanometer per pixel';
COMMENT ON COLUMN stack.image_base IS 'base URL to the images';
COMMENT ON COLUMN stack.trakem2_project IS 'States if a TrakEM2 project file is available for this stack.';
CREATE SEQUENCE stack_id_seq
    START WITH 1
    INCREMENT BY 1
    NO MAXVALUE
    NO MINVALUE
    CACHE 1;
ALTER SEQUENCE stack_id_seq OWNED BY stack.id;
CREATE TABLE textlabel (
    id integer NOT NULL,
    type character varying(32) NOT NULL,
    text text DEFAULT 'Edit this text ...'::text NOT NULL,
    colour rgba DEFAULT ROW((1)::real, (0.5)::real, (0)::real, (1)::real) NOT NULL,
    font_name text,
    font_style text,
    font_size double precision DEFAULT 32 NOT NULL,
    project_id integer NOT NULL,
    scaling boolean DEFAULT true NOT NULL,
    creation_time timestamp with time zone DEFAULT now() NOT NULL,
    edition_time timestamp with time zone DEFAULT now() NOT NULL,
    deleted boolean DEFAULT false NOT NULL,
    CONSTRAINT textlabel_type_check CHECK ((((type)::text = 'text'::text) OR ((type)::text = 'bubble'::text)))
);
CREATE SEQUENCE textlabel_id_seq
    START WITH 1
    INCREMENT BY 1
    NO MAXVALUE
    NO MINVALUE
    CACHE 1;
ALTER SEQUENCE textlabel_id_seq OWNED BY textlabel.id;
CREATE TABLE textlabel_location (
    textlabel_id integer NOT NULL,
    location double3d NOT NULL,
    deleted boolean DEFAULT false NOT NULL
);
CREATE TABLE treenode (
    parent_id bigint,
    radius double precision DEFAULT 0 NOT NULL,
    confidence integer DEFAULT 5 NOT NULL
)
INHERITS (location);
CREATE TABLE treenode_class_instance (
    treenode_id bigint NOT NULL,
    class_instance_id bigint NOT NULL
)
INHERITS (relation_instance);
CREATE TABLE treenode_connector (
    treenode_id bigint NOT NULL,
    connector_id bigint NOT NULL
)
INHERITS (relation_instance);
CREATE TABLE \"user\" (
    id integer NOT NULL,
    name character varying(255) NOT NULL,
    pwd character varying(255) NOT NULL,
    longname text
);
CREATE SEQUENCE user_id_seq
    START WITH 1
    INCREMENT BY 1
    NO MAXVALUE
    NO MINVALUE
    CACHE 1;
ALTER SEQUENCE user_id_seq OWNED BY \"user\".id;
ALTER TABLE concept ALTER COLUMN id SET DEFAULT nextval('concept_id_seq'::regclass);
ALTER TABLE message ALTER COLUMN id SET DEFAULT nextval('message_id_seq'::regclass);
ALTER TABLE object ALTER COLUMN id SET DEFAULT nextval('object_id_seq'::regclass);
ALTER TABLE profile ALTER COLUMN id SET DEFAULT nextval('profile_id_seq'::regclass);
ALTER TABLE project ALTER COLUMN id SET DEFAULT nextval('project_id_seq'::regclass);
ALTER TABLE stack ALTER COLUMN id SET DEFAULT nextval('stack_id_seq'::regclass);
ALTER TABLE textlabel ALTER COLUMN id SET DEFAULT nextval('textlabel_id_seq'::regclass);
ALTER TABLE \"user\" ALTER COLUMN id SET DEFAULT nextval('user_id_seq'::regclass);
ALTER TABLE ONLY broken_slice
    ADD CONSTRAINT broken_layer_pkey PRIMARY KEY (stack_id, index);
ALTER TABLE ONLY class
    ADD CONSTRAINT class_id_key UNIQUE (id);
ALTER TABLE ONLY class_instance
    ADD CONSTRAINT class_instance_id_key UNIQUE (id);
ALTER TABLE ONLY class_instance
    ADD CONSTRAINT class_instance_pkey PRIMARY KEY (id);
ALTER TABLE ONLY class_instance_class_instance
    ADD CONSTRAINT class_instance_relation_instance_id_key UNIQUE (id);
ALTER TABLE ONLY class_instance_class_instance
    ADD CONSTRAINT class_instance_relation_instance_pkey PRIMARY KEY (id);
ALTER TABLE ONLY class
    ADD CONSTRAINT class_pkey PRIMARY KEY (id);
ALTER TABLE ONLY class_class
    ADD CONSTRAINT class_relation_instance_id_key UNIQUE (id);
ALTER TABLE ONLY class_class
    ADD CONSTRAINT class_relation_instance_pkey PRIMARY KEY (id);
ALTER TABLE ONLY concept
    ADD CONSTRAINT concept_id_key UNIQUE (id);
ALTER TABLE ONLY concept
    ADD CONSTRAINT concept_pkey PRIMARY KEY (id);
ALTER TABLE ONLY connector_class_instance
    ADD CONSTRAINT connector_class_instance_id_key UNIQUE (id);
ALTER TABLE ONLY connector_class_instance
    ADD CONSTRAINT connector_class_instance_pkey PRIMARY KEY (id);
ALTER TABLE ONLY connector
    ADD CONSTRAINT connector_id_key UNIQUE (id);
ALTER TABLE ONLY connector
    ADD CONSTRAINT connector_pkey PRIMARY KEY (id);
ALTER TABLE ONLY location
    ADD CONSTRAINT location_id_key UNIQUE (id);
ALTER TABLE ONLY location
    ADD CONSTRAINT location_pkey PRIMARY KEY (id);
ALTER TABLE ONLY message
    ADD CONSTRAINT message_pkey PRIMARY KEY (id);
ALTER TABLE ONLY object
    ADD CONSTRAINT object_id_key UNIQUE (id);
ALTER TABLE ONLY object
    ADD CONSTRAINT object_pkey PRIMARY KEY (class, name);
ALTER TABLE ONLY profile
    ADD CONSTRAINT profile_pkey PRIMARY KEY (id);
ALTER TABLE ONLY project
    ADD CONSTRAINT project_pkey PRIMARY KEY (id);
ALTER TABLE ONLY project_stack
    ADD CONSTRAINT project_stack_pkey PRIMARY KEY (project_id, stack_id);
ALTER TABLE ONLY project_user
    ADD CONSTRAINT project_user_pkey PRIMARY KEY (project_id, user_id);
ALTER TABLE ONLY relation
    ADD CONSTRAINT relation_id_key UNIQUE (id);
ALTER TABLE ONLY relation_instance
    ADD CONSTRAINT relation_instance_id_key UNIQUE (id);
ALTER TABLE ONLY relation_instance
    ADD CONSTRAINT relation_instance_pkey PRIMARY KEY (id);
ALTER TABLE ONLY relation
    ADD CONSTRAINT relation_pkey PRIMARY KEY (id);
ALTER TABLE ONLY stack
    ADD CONSTRAINT stack_pkey PRIMARY KEY (id);
ALTER TABLE ONLY textlabel
    ADD CONSTRAINT textlabel_pkey PRIMARY KEY (id);
ALTER TABLE ONLY treenode_class_instance
    ADD CONSTRAINT treenode_class_instance_id_key UNIQUE (id);
ALTER TABLE ONLY treenode_class_instance
    ADD CONSTRAINT treenode_class_instance_pkey PRIMARY KEY (id);
ALTER TABLE ONLY treenode
    ADD CONSTRAINT treenode_id_key UNIQUE (id);
ALTER TABLE ONLY treenode
    ADD CONSTRAINT treenode_pkey PRIMARY KEY (id);
ALTER TABLE ONLY \"user\"
    ADD CONSTRAINT users_name_key UNIQUE (name);
ALTER TABLE ONLY \"user\"
    ADD CONSTRAINT users_pkey PRIMARY KEY (id);
CREATE INDEX connector_x_index ON connector USING btree (((location).x));
CREATE INDEX connector_y_index ON connector USING btree (((location).y));
CREATE INDEX connector_z_index ON connector USING btree (((location).z));
CREATE INDEX location_x_index ON treenode USING btree (((location).x));
CREATE INDEX location_y_index ON treenode USING btree (((location).y));
CREATE INDEX location_z_index ON treenode USING btree (((location).z));
CREATE TRIGGER apply_edition_time_update
    BEFORE UPDATE ON class_instance
    FOR EACH ROW
    EXECUTE PROCEDURE on_edit();
CREATE TRIGGER on_edit
    BEFORE UPDATE ON textlabel
    FOR EACH ROW
    EXECUTE PROCEDURE on_edit();
CREATE TRIGGER on_edit
    BEFORE UPDATE ON concept
    FOR EACH ROW
    EXECUTE PROCEDURE on_edit();
CREATE TRIGGER on_edit_bezierprofile
    BEFORE UPDATE ON bezierprofile
    FOR EACH ROW
    EXECUTE PROCEDURE on_edit();
CREATE TRIGGER on_edit_class
    BEFORE UPDATE ON class
    FOR EACH ROW
    EXECUTE PROCEDURE on_edit();
CREATE TRIGGER on_edit_class_class
    BEFORE UPDATE ON class_class
    FOR EACH ROW
    EXECUTE PROCEDURE on_edit();
CREATE TRIGGER on_edit_class_instance
    BEFORE UPDATE ON class_instance
    FOR EACH ROW
    EXECUTE PROCEDURE on_edit();
CREATE TRIGGER on_edit_class_instance_class_instance
    BEFORE UPDATE ON class_instance_class_instance
    FOR EACH ROW
    EXECUTE PROCEDURE on_edit();
CREATE TRIGGER on_edit_connector
    BEFORE UPDATE ON connector
    FOR EACH ROW
    EXECUTE PROCEDURE on_edit();
CREATE TRIGGER on_edit_connector_class_instance
    BEFORE UPDATE ON connector_class_instance
    FOR EACH ROW
    EXECUTE PROCEDURE on_edit();
CREATE TRIGGER on_edit_location
    BEFORE UPDATE ON location
    FOR EACH ROW
    EXECUTE PROCEDURE on_edit();
CREATE TRIGGER on_edit_relation
    BEFORE UPDATE ON relation
    FOR EACH ROW
    EXECUTE PROCEDURE on_edit();
CREATE TRIGGER on_edit_relation_instance
    BEFORE UPDATE ON relation_instance
    FOR EACH ROW
    EXECUTE PROCEDURE on_edit();
CREATE TRIGGER on_edit_treenode
    BEFORE UPDATE ON treenode
    FOR EACH ROW
    EXECUTE PROCEDURE on_edit();
CREATE TRIGGER on_edit_treenode_class_instance
    BEFORE UPDATE ON treenode_class_instance
    FOR EACH ROW
    EXECUTE PROCEDURE on_edit();
CREATE TRIGGER on_edit_treenode_connector
    BEFORE UPDATE ON treenode_connector
    FOR EACH ROW
    EXECUTE PROCEDURE on_edit();
ALTER TABLE ONLY bezierkey
    ADD CONSTRAINT bezierkey_profile_fkey FOREIGN KEY (profile_id) REFERENCES profile(id);
ALTER TABLE ONLY broken_slice
    ADD CONSTRAINT broken_layer_stack_id_fkey FOREIGN KEY (stack_id) REFERENCES stack(id);
ALTER TABLE ONLY class_class
    ADD CONSTRAINT class_class_class_a_fkey FOREIGN KEY (class_a) REFERENCES class(id) ON DELETE CASCADE;
ALTER TABLE ONLY class_class
    ADD CONSTRAINT class_class_class_b_fkey FOREIGN KEY (class_b) REFERENCES class(id) ON DELETE CASCADE;
ALTER TABLE ONLY class_instance
    ADD CONSTRAINT class_instance_class_id_fkey FOREIGN KEY (class_id) REFERENCES class(id);
ALTER TABLE ONLY class_instance_class_instance
    ADD CONSTRAINT class_instance_class_instance_class_instance_a_fkey FOREIGN KEY (class_instance_a) REFERENCES class_instance(id) ON DELETE CASCADE;
ALTER TABLE ONLY class_instance_class_instance
    ADD CONSTRAINT class_instance_class_instance_class_instance_b_fkey FOREIGN KEY (class_instance_b) REFERENCES class_instance(id) ON DELETE CASCADE;
ALTER TABLE ONLY class_instance_class_instance
    ADD CONSTRAINT class_instance_relation_instance_relation_id_fkey FOREIGN KEY (relation_id) REFERENCES relation(id);
ALTER TABLE ONLY class_instance_class_instance
    ADD CONSTRAINT class_instance_relation_instance_user_id_fkey FOREIGN KEY (user_id) REFERENCES \"user\"(id);
ALTER TABLE ONLY class_instance
    ADD CONSTRAINT class_instance_user_id_fkey FOREIGN KEY (user_id) REFERENCES \"user\"(id);
ALTER TABLE ONLY class_class
    ADD CONSTRAINT class_relation_instance_relation_id_fkey FOREIGN KEY (relation_id) REFERENCES relation(id);
ALTER TABLE ONLY class_class
    ADD CONSTRAINT class_relation_instance_user_id_fkey FOREIGN KEY (user_id) REFERENCES \"user\"(id);
ALTER TABLE ONLY class
    ADD CONSTRAINT class_user_id_fkey FOREIGN KEY (user_id) REFERENCES \"user\"(id);
ALTER TABLE ONLY concept
    ADD CONSTRAINT concept_user_id_fkey FOREIGN KEY (user_id) REFERENCES \"user\"(id);
ALTER TABLE ONLY connector_class_instance
    ADD CONSTRAINT connector_class_instance_class_instance_id_fkey FOREIGN KEY (class_instance_id) REFERENCES class_instance(id);
ALTER TABLE ONLY connector_class_instance
    ADD CONSTRAINT connector_class_instance_location_id_fkey FOREIGN KEY (connector_id) REFERENCES connector(id) ON DELETE CASCADE;
ALTER TABLE ONLY connector_class_instance
    ADD CONSTRAINT connector_class_instance_project_id_fkey FOREIGN KEY (project_id) REFERENCES project(id);
ALTER TABLE ONLY connector_class_instance
    ADD CONSTRAINT connector_class_instance_relation_id_fkey FOREIGN KEY (relation_id) REFERENCES relation(id);
ALTER TABLE ONLY connector_class_instance
    ADD CONSTRAINT connector_class_instance_user_id_fkey FOREIGN KEY (user_id) REFERENCES \"user\"(id);
ALTER TABLE ONLY message
    ADD CONSTRAINT message_user_id_fkey FOREIGN KEY (user_id) REFERENCES \"user\"(id);
ALTER TABLE ONLY object
    ADD CONSTRAINT object_project_fkey FOREIGN KEY (project_id) REFERENCES project(id);
ALTER TABLE ONLY profile
    ADD CONSTRAINT profile_object_fkey FOREIGN KEY (object_id) REFERENCES object(id);
ALTER TABLE ONLY project_stack
    ADD CONSTRAINT project_stack_project_id_fkey FOREIGN KEY (project_id) REFERENCES project(id);
ALTER TABLE ONLY project_stack
    ADD CONSTRAINT project_stack_stack_id_fkey FOREIGN KEY (stack_id) REFERENCES stack(id);
ALTER TABLE ONLY project_user
    ADD CONSTRAINT project_user_project_id_fkey FOREIGN KEY (project_id) REFERENCES project(id);
ALTER TABLE ONLY project_user
    ADD CONSTRAINT project_user_user_id_fkey FOREIGN KEY (user_id) REFERENCES \"user\"(id);
ALTER TABLE ONLY relation_instance
    ADD CONSTRAINT relation_instance_user_id_fkey FOREIGN KEY (user_id) REFERENCES \"user\"(id);
ALTER TABLE ONLY relation
    ADD CONSTRAINT relation_user_id_fkey FOREIGN KEY (user_id) REFERENCES \"user\"(id);
ALTER TABLE ONLY textlabel_location
    ADD CONSTRAINT textlabel_location_textlabel_id_fkey FOREIGN KEY (textlabel_id) REFERENCES textlabel(id);
ALTER TABLE ONLY textlabel
    ADD CONSTRAINT textlabel_project_id_fkey FOREIGN KEY (project_id) REFERENCES project(id);
ALTER TABLE ONLY treenode_class_instance
    ADD CONSTRAINT treenode_class_instance_class_instance_id_fkey FOREIGN KEY (class_instance_id) REFERENCES class_instance(id) ON DELETE CASCADE;
ALTER TABLE ONLY treenode_class_instance
    ADD CONSTRAINT treenode_class_instance_relation_id_fkey FOREIGN KEY (relation_id) REFERENCES relation(id);
ALTER TABLE ONLY treenode_class_instance
    ADD CONSTRAINT treenode_class_instance_treenode_id_fkey FOREIGN KEY (treenode_id) REFERENCES treenode(id) ON DELETE CASCADE;
ALTER TABLE ONLY treenode_class_instance
    ADD CONSTRAINT treenode_class_instance_user_id_fkey FOREIGN KEY (user_id) REFERENCES \"user\"(id);
ALTER TABLE ONLY treenode
    ADD CONSTRAINT treenode_parent_id_fkey FOREIGN KEY (parent_id) REFERENCES treenode(id);
"
),

	'2011-07-12T17:22:30' => new Migration(
		'Remove unused table. Closes #79',
		'
DROP TABLE "bezierkey" CASCADE;
DROP TABLE "bezierprofile" CASCADE;
DROP TABLE "broken_slice" CASCADE;
DROP TABLE "object" CASCADE;
DROP TABLE "profile" CASCADE;
'
),

	'2011-07-12T17:30:44' => new Migration(
		'Removed unused columns from class table. Closes #83',
		'
ALTER TABLE "class" DROP COLUMN "showintree";
ALTER TABLE "class" DROP COLUMN "uri";
'
),

	'2011-07-12T19:48:11' => new Migration(
		'Create table broken_slice',
		'CREATE TABLE broken_slice (stack_id integer NOT NULL, index integer NOT NULL)'
),

	'2011-10-19T08:33:49' => new Migration(
		'Introduce a sessions table for storing PHP sessions',
		"CREATE TABLE sessions (id SERIAL PRIMARY KEY, session_id CHAR(26), data TEXT DEFAULT '', last_accessed TIMESTAMP)"
),

	'2011-10-20T15:14:59' => new Migration(
		'Switch to tracking exactly which migrations have been applied',
		'CREATE TABLE applied_migrations (id VARCHAR(32) PRIMARY KEY)'
),

	'2011-10-30T16:10:19' => new SpecialConnectorMigration(),

	'2011-11-23T10:18:23' => new AddSkeletonIDsMigration(),

	'2011-11-24T14:35:19' => new Migration(
		'Adding overlay table',
		<<<EOMIGRATION
CREATE TABLE "overlay" (
    id integer NOT NULL,
    stack_id integer NOT NULL,
    title text NOT NULL,
    image_base text NOT NULL,
    default_opacity integer DEFAULT 0 NOT NULL
);
CREATE SEQUENCE overlay_id_seq
    START WITH 1
    INCREMENT BY 1
    NO MAXVALUE
    NO MINVALUE
    CACHE 1;
ALTER SEQUENCE overlay_id_seq OWNED BY "overlay".id;
ALTER TABLE ONLY "overlay"
    ADD CONSTRAINT overlay_pkey PRIMARY KEY (id);
ALTER TABLE ONLY "overlay"
    ADD CONSTRAINT overlay_stack_id_fkey FOREIGN KEY (stack_id) REFERENCES stack(id) ON DELETE CASCADE;
ALTER TABLE "overlay" ALTER COLUMN id SET DEFAULT nextval('overlay_id_seq'::regclass);
EOMIGRATION
		,
		TRUE
),

<<<<<<< HEAD
    '2011-12-13T17:21:03' => new Migration(
        'Add minimum zoom level information to stack table',
        'ALTER TABLE stack ADD COLUMN min_zoom_level integer;
         UPDATE stack SET min_zoom_level = -1;
         ALTER TABLE stack ALTER COLUMN min_zoom_level SET NOT NULL;'
),

	'2011-12-14T13:42:27' => new Migration(
		'Set a default for the min_zoom_level column of stack',
		'ALTER TABLE stack ALTER COLUMN min_zoom_level SET DEFAULT -1;'
),
=======
	'2011-12-12T10:18:23' => new AddSkeletonIDsTreenodeConnectorMigration(),
>>>>>>> 569e16b3

	// INSERT NEW MIGRATIONS HERE
	// (Don't remove the previous line, or inserting migration templates
	// won't work.)
	);

?><|MERGE_RESOLUTION|>--- conflicted
+++ resolved
@@ -807,7 +807,6 @@
 		TRUE
 ),
 
-<<<<<<< HEAD
     '2011-12-13T17:21:03' => new Migration(
         'Add minimum zoom level information to stack table',
         'ALTER TABLE stack ADD COLUMN min_zoom_level integer;
@@ -819,9 +818,8 @@
 		'Set a default for the min_zoom_level column of stack',
 		'ALTER TABLE stack ALTER COLUMN min_zoom_level SET DEFAULT -1;'
 ),
-=======
+
 	'2011-12-12T10:18:23' => new AddSkeletonIDsTreenodeConnectorMigration(),
->>>>>>> 569e16b3
 
 	// INSERT NEW MIGRATIONS HERE
 	// (Don't remove the previous line, or inserting migration templates

/* -*- mode: espresso; espresso-indent-level: 2; indent-tabs-mode: nil -*- */
/* vim: set softtabstop=2 shiftwidth=2 tabstop=2 expandtab: */

/** A namespace to contain the current state of skeleton annotations. */
var SkeletonAnnotations = new function()
{
  // A table stack vs SVGOverlay instances.
  // The SVGOverlay construct adds the new instance here,
  // and the SVGOVerlay.destroy() removes it.
  var SVGOverlays = {};

  this.getSVGOverlay = function ( stack ) {
    return SVGOverlays[stack];
  }

  /** Select a node in any of the existing SVGOverlay instances, by its ID and its skeletonID. */
  this.staticSelectNode = function(nodeID, skeletonID)
  {
    var stack, s;
    for (stack in SVGOverlays) {
      if (SVGOverlays.hasOwnProperty(stack)) {
        s = SVGOverlays[stack];
        s.selectNode(nodeID);
        if (SkeletonAnnotations.getActiveSkeletonId() === skeletonID) {
          return;
        } else {
          // Should never happen
          s.selectNode(null);
        }
      }
    }
    statusBar.replaceLast("Could not find node #" + nodeID + " for skeleton #" + skeletonID);
  };

  // Data of the active Treenode or ConnectorNode
  var atn = {
    id: null,
    type: null,
    skeleton_id: null,
    x: null,
    y: null,
    z: null,
    parent_id: null,
    set: function(node) {
      if (node) {
        atn.id = node.id;
        atn.skeleton_id = node.skeleton_id;
        atn.type = node.type;
        atn.x = node.x;
        atn.y = node.y;
        atn.z = node.z;
        if (node.parent) {
          atn.parent_id = node.parent.id;
        } else {
          atn.parent_id = null;
        }
      } else {
        for (var prop in atn) {
          if ( prop === 'set' ) {
            // do not alter functions
            continue;
          }
          if (atn.hasOwnProperty(prop)) {
            atn[prop] = null;
          }
        }
      }
    }
  };

  var atn_fillcolor = "rgb(0, 255, 0)";

  this.getActiveNodeId = function() {
    return atn.id;
  };

  this.getActiveSkeletonId = function() {
    return atn.skeleton_id;
  };

  this.getActiveNodeType = function() {
    return atn.type;
  };

  this.getActiveNodeColor = function() {
    return atn_fillcolor;
  };

  this.getActiveNodePosition = function() {
    if (atn.id === null) {
      return null;
    } else {
      return {'x': atn.x, 'y': atn.y, 'z': atn.z};
    }
  }

  var openSkeletonNodeInObjectTree = function(node) {
    // Check if the Object Tree div is visible
    if ($('#object_tree_widget').css('display') === "none" || ! $('#synchronize_object_tree').attr('checked')) {
      return;
    }
    // Else, synchronize:
    ObjectTree.requestOpenTreePath(node);
  };

  var refreshAllWidgets = function()
  {
    if ($('#connectortable_widget').css('display') === "block" && $('#synchronize_connectortable').attr('checked')) {
      ConnectorTable.init( project.getId() );
    }

    if ($('#treenode_table_widget').css('display') === "block" && $('#synchronize_treenodetable').attr('checked')) {
      TreenodeTable.init( project.getId() );
    }
  }

  this.exportSWC = function() {
    // retrieve SWC file of currently active treenode's skeleton
    var recipe = window.open('', 'RecipeWindow', 'width=600,height=600');

    requestQueue.register(django_url + project.id + '/skeleton-for-treenode/' + atn.id + '/swc', "GET", {
      pid: project.id,
      tnid: atn.id
    }, function (status, text, xml) {
      if (status === 200) {

        $('#recipe1').clone().appendTo('#myprintrecipe');
        var html = "<html><head><title>Skeleton as SWC</title></head><body><pre><div id='myprintrecipe'>" + text + "</div></pre></body></html>";
        recipe.document.open();
        recipe.document.write(html);
        recipe.document.close();
      }
    }); // endfunction
  };

  /** The constructor for SVGOverlay. */
  this.SVGOverlay = function ( stack )
  {
    var self = this;

    var edgetoggle = true;
    var nodes = {};
    var labels = {};
    var show_labels = false;

    var switchingConnectorID = null;
    var switchingTreenodeID = null;
    var switchingTreenodeSkeletonID = null;

    this.getLabelStatus = function() {
      return show_labels;
    }

    /** This returns true if focus had to be switched; typically if
        the focus had to be switched, you should return from any event
        handling, otherwise all kinds of surprising bugs happen...  */
    this.ensureFocused = function() {
      var window = stack.getWindow();
      if (window.hasFocus()) {
        return false;
      } else {
        window.focus();
        return true;
      }
    }

    var lastX = null, lastY = null;
    
    /* padding beyond screen borders for fetching data and updating nodes */
    var PAD = 256;
    
    /* old_x and old_y record the x and y position of the stack the
       last time that an updateNodes request was made.  When panning
       the stack, these are used to tell whether the user has panned
       far enough to merit issuing another updateNodes. */
    var old_x = stack.x;
    var old_y = stack.y;
    
    SkeletonElements.clearCache();

    // Register instance: only one per stack allowed
    SVGOverlays[stack] = this;

    /** Unregister the SVGOverlay instance and perform cleanup duties. */
    this.destroy = function() {
      if (self === SVGOverlays[stack]) {
        delete SVGOverlays[stack];
      }
    };

    // Note that this function will not return the active node if it
    // is not currently being displayed (e.g. if you pan such that the
    // active node is no longer in the set of nodes which are fetched)
    this.getActiveNode = function() {
      var result;
      if (null === atn.id)
        return null;
      result = nodes[atn.id];
      if (result === undefined)
        return null;
      else
        return result;
    };

    /**
     * Activates the given node id if it exists
      in the current retrieved set of nodes
     */
    this.selectNode = function (id) {
      if (nodes[id]) {
        self.activateNode(nodes[id]);
      }
    };

    this.recolorAllNodes = function () {
      // Assumes that atn and active_skeleton_id are correct:
      var nodeid, node;
      for (nodeid in nodes) {
        if (nodes.hasOwnProperty(nodeid)) {
          node = nodes[nodeid];
          node.setColor();
          node.drawEdges();
        }
      }
    };

    this.activateNode = function(node)
    {
      if (node)
      {
        if (node.id === atn.id && node.skeleton_id === atn.skeleton_id) {
          // Update coordinates
          atn.set(node);
          return; // Already active
        }
        // Update statusBar
        if ("treenode" === node.type) {
          statusBar.replaceLast("Activated treenode with id " + node.id + " and skeleton id " + node.skeleton_id);
          if (atn.skeleton_id !== node.skeleton_id) {
            // if we switched the skeleton, we need to reopen the object tree
            openSkeletonNodeInObjectTree(node);
            // also update the status with the ancestry of that skeleton:
            requestQueue.register(django_url + project.id + '/skeleton/ancestry', "POST", {
              pid: project.id,
              skeleton_id: node.skeleton_id
            }, function (status, text) {
              var data = $.parseJSON(text), message, i, d, neuronid;
              if (status === 200) {
                if ('error' in data) {
                  $('#growl-alert').growlAlert({
                    autoShow: true,
                    content: "There was an error fetching the ancestry of skeleton "+node.skeleton_id+":\n"+data.error,
                    title: 'Skeleton ancestry',
                    position: 'top-right',
                    delayTime: 2000,
                    onComplete: function() { g.remove(); }
                  });
                } else {
                  message = "Activated treenode with id " + node.id + " and skeleton id " + node.skeleton_id;
                for (i = 0; i < data.length; ++i) {
                  d = data[i];
                  message += " <i>part_of</i> [<strong>"+d.name+"</strong>]";
                }
                statusBar.replaceLastHTML(message);
                neuronid = data[0].id;
                $('#neuronName').text(data[0].name + ' (Skeleton ID: '+ node.skeleton_id+')');

                project.selectedObjects.selectedneuron = neuronid;
                project.selectedObjects.selectedskeleton = parseInt(node.skeleton_id);

                }
              } else {
                alert("Getting the ancestry of the skeleton "+node.skeleton_id+" failed with HTTP status code "+status);
              }
            });
            // And fetch new nodes from the database, since we now
            // fetch all the nodes in the active skeleton
            self.updateNodes();
          }
          atn.set(node);
          // refresh all widgets except for the object tree
          // the reason is that calling a refresh just after a request to open tree path
          // prevents the opening of the tree path. thus, the opening of the treepath
          // and/or refresh have to be added to the individual operation's
          // (such as split tree) callbacks
          refreshAllWidgets();
        } else {
          statusBar.replaceLast("Activated connector node #" + node.id);
          atn.set(node);
        }
      } else {
        atn.set(null);
      }
      self.recolorAllNodes();
      // if displayed in 3d viewer, update position
      if( $( "#view_in_3d_webgl_widget").length ) {
        if( $('#enable_active_node').attr('checked') != undefined ) {
          WebGLApp.updateActiveNode();
        }
      }

    };

    this.activateNearestNode = function (x, y, z) {
      var nearestnode = this.findNodeWithinRadius(x, y, z, Number.MAX_VALUE);
      if (nearestnode) {
        self.activateNode(nearestnode);
      } else {
        statusBar.replaceLast("No nodes were visible - can't activate the nearest");
      }
      return nearestnode;
    };

    this.findNodeWithinRadius = function (x, y, z, radius) {
      var xdiff, ydiff, zdiff, distsq, mindistsq = radius * radius, nearestnode = null, node, nodeid;
      for (nodeid in nodes) {
        if (nodes.hasOwnProperty(nodeid)) {
          node = nodes[nodeid];
          xdiff = x - self.pix2physX(node.x);
          ydiff = y - self.pix2physY(node.y);
          zdiff = z - self.pix2physZ(node.z);
          distsq = xdiff*xdiff + ydiff*ydiff + zdiff*zdiff;
          if (distsq < mindistsq) {
            mindistsq = distsq;
            nearestnode = node;
          }
        }
      }
      return nearestnode;
    };

    this.hideLabels = function() {
      // remove all labels in the view
      // empty the labels array
      document.getElementById( "trace_button_togglelabels" ).className = "button";
      for (labid in labels) {
              if (labels.hasOwnProperty(labid)) {
                labels[labid].remove();
              }
            }
      labels = {};
      show_labels = false;
    }

    this.removeLabels = function() {
      // remove all labels in the view
      // empty the labels array
      for (labid in labels) {
              if (labels.hasOwnProperty(labid)) {
                labels[labid].remove();
              }
            }
      labels = {};
    }

    this.showLabels = function() {
      var labid, nods = {}, nodeid;
      
      // remove all labels in the view
      self.hideLabels();

      // retrieve all currently existing
      // create node id array
      for (nodeid in nodes) {
        if (nodes.hasOwnProperty(nodeid)) {
          if (0 === nodes[nodeid].zdiff) {
            nods[nodeid] = nodeid;
          }
        }
      }
      jQuery.ajax({
        url: django_url + project.id + '/labels-for-nodes',
        cache: false,
        type: "POST",
        data: {
          nods: JSON.stringify(nods),
          pid: project.id
        },
        dataType: "json",
        beforeSend: function (x) {
          if (x && x.overrideMimeType) {
            x.overrideMimeType("application/json;charset=UTF-8");
          }
        },
        success: function (nodeitems) {
          // for all retrieved, create a label
          for (var nodeid in nodeitems) {
            if (nodeitems.hasOwnProperty(nodeid)) {
              var tl = new OverlayLabel(nodeitems[nodeid], self.paper, nodes[nodeid].x, nodes[nodeid].y, nodeitems[nodeid]);
              labels[nodeid] = tl;
            }
          }
          // set show labels to true
          show_labels = true;
          document.getElementById( "trace_button_togglelabels" ).className = "button_active";
        }
      });
    }

    var tagbox = null;

    var removeTagbox = function() {
      if(tagbox) {
        tagbox.remove();
        tagbox = null;
      }
    }

    this.tagATNwithLabel = function( label ) {
      requestQueue.register(django_url + project.id + '/label-update/' + atn.type + '/' + atn.id, "POST", {
        pid: project.id,
        tags: label
      }, function (status, text, xml) {
        if (status === 200) {
          if (text && text !== " ") {
            var e = $.parseJSON(text);
            if (e.error) {
              alert(e.error);
            } else {
            if( label === '' ) {
                $('#growl-alert').growlAlert({
                  autoShow: true,
                  content: 'Tags removed.',
                  title: 'Information',
                  position: 'top-right',
                  delayTime: 2000,
                  onComplete: function() { g.remove(); }
                });
            } else {
                $('#growl-alert').growlAlert({
                    autoShow: true,
                    content: 'Tag ' + label + ' added.',
                    title: 'Information',
                    position: 'top-right',
                    delayTime: 2000,
                    onComplete: function() { g.remove(); }
                });
            }
              self.updateNodes();
            }
          }
        }
      });

    }

    this.tagATN = function () {
      // tagbox from
      // http://blog.crazybeavers.se/wp-content/Demos/jquery.tag.editor/

      if(tagbox) {
        $('#growl-alert').growlAlert({
          autoShow: true,
          content: 'Close tagbox first before you tag another node!',
          title: 'BEWARE',
          position: 'top-right',
          delayTime: 2500,
          onComplete: function() { g.remove(); }
        });
        return;
      }

      var e = $("<div class='tagBox' id='tagBoxId" + atn.id + "' style='z-index: 8; border: 1px solid #B3B2B2; padding: 5px; left: " + atn.x + "px; top: " + atn.y + "px;'>" +
      "Tag: <input id='Tags" + atn.id + "' name='Tags' type='text' value='' /><div style='color:#949494'>(Save&Close: Enter)</div>" );
      e.css('background-color', 'white');
      e.css('position', 'absolute');
      e.appendTo("#"+view.id);

      tagbox = e;

      $("#tagBoxId" + atn.id).mousedown(function (event) {
        updateTags();
        if($("#Tags" + atn.id).tagEditorGetTags()==="") {
          removeTagbox();
          self.hideLabels();
          self.updateNodes();
        }
        event.stopPropagation();
      });

      $("#tagBoxId" + atn.id).keydown(function (event) {
        if (event.keyCode == 13) { // ENTER
          event.stopPropagation();
          if($("#Tags" + atn.id).val()==="") {
            updateTags();
            removeTagbox();
            $('#growl-alert').growlAlert({
              autoShow: true,
              content: 'Tags saved!',
              title: 'Information',
              position: 'top-right',
              delayTime: 2000,
              onComplete: function() { g.remove(); }
            });
            self.updateNodes();
          }
        }
      });

      $("#tagBoxId" + atn.id).keyup(function (event) {
        if (event.keyCode == 27) { // ESC
          event.stopPropagation();
          removeTagbox();
        }
      });

      // add autocompletion
      requestQueue.register(django_url + project.id + '/labels-all', "POST", {
        pid: project.id
      }, function (status, text, xml) {

        if (status === 200) {
          if (text && text !== " ") {
            var e = $.parseJSON(text);
            if (e.error) {
              alert(e.error);
            } else {
              var availableTags = $.parseJSON(text);
              $("#Tags" + atn.id).autocomplete({
                source: availableTags
              });
            }
          }
        }
      });
      
      requestQueue.register(django_url + project.id + '/labels-for-node/' + atn.type  + '/' + atn.id, "POST", {
        pid: project.id
      }, function (status, text, xml) {

        if (status === 200) {
          if (text && text !== " ") {
            var e = $.parseJSON(text);
            if (e.error) {
              alert(e.error);
            } else {
              var nodeitems = $.parseJSON(text);
              $("#Tags" + atn.id).tagEditor({
                items: nodeitems,
                confirmRemoval: false,
                completeOnSeparator: true
              });
              $("#Tags" + atn.id).focus();

            }
          }
        }
      });

      var updateTags = function() {
        requestQueue.register(django_url + project.id + '/label-update/' + atn.type + '/' + atn.id, "POST", {
          pid: project.id,
          nid: atn.id,
          ntype: atn.type,
          tags: $("#Tags" + atn.id).tagEditorGetTags()
        }, function (status, text, xml) {
          if (status === 200) {
            if (text && text !== " ") {
              var e = $.parseJSON(text);
              if (e.error) {
                alert(e.error);
              }
            }
          }
          else if (status === 500) {
            win = window.open('', '', 'width=1100,height=620');
            win.document.write(text);
            win.focus();
          }
        });
      }

    };

    this.rerootSkeleton = function () {
      if (confirm("Do you really want to to reroot the skeleton?")) {
        requestQueue.register(django_url + project.id + '/skeleton/reroot', "POST", {
          treenode_id: atn.id
        }, function (status, text, xml) {
          if (status === 200) {
            if (text && text !== " ") {
              var e = $.parseJSON(text);
              if (e.error) {
                alert(e.error);
              } else {
                // just redraw all for now
                self.updateNodes();
              }
            }
          }
        });
      }
    };

    this.splitSkeleton = function () {
        if( nodes[atn.id].parent === null ) {
            alert('Can not split at root node!');
            return;
        }
        if (confirm("Do you really want to to split the skeleton?")) {
        $.blockUI({ message: '<h2><img src="widgets/busy.gif" /> Splitting skeleton. Just a moment...</h2>' });
        requestQueue.register(
            //"model/treenode.split.php",
            django_url + project.id + '/skeleton/split',
            "POST", {
            pid: project.id,
            treenode_id: atn.id
          }, function (status, text, xml) {
            $.unblockUI();
            if (status === 200) {
              if (text && text !== " ") {
                var e = $.parseJSON(text);
                if (e.error) {
                  alert(e.error);
                } else {
                  // just redraw all for now
                  self.updateNodes();
                  ObjectTree.refresh();
                  refreshAllWidgets();
                  self.selectNode(atn.id);
                }
              }
            }
          });

      }
    };

    // Used to join two skeletons together
    this.createTreenodeLink = function (fromid, toid, callback) {
      if( toid in nodes ) {
<<<<<<< HEAD
          if( nodes[toid].parent !== null ) {
              var check = confirm("Do you really want link to this skeleton with more than one node?");
              if( check === false ) {
                  return;
              }
          }
      }
      // TODO: rerooting operation should be called on the backend
      // first make sure to reroot target
      requestQueue.register(django_url + project.id + '/skeleton/reroot', "POST", {
        pid: project.id,
        treenode_id: toid
      }, function (status, text, xml) {
        if (status === 200) {
          if (text && text !== " ") {
            var e = $.parseJSON(text);
            // console.log(e);
            if (e.error) {
              alert(e.error);
            } else {
              // then link again, in the continuation
              requestQueue.register(django_url + project.id + '/skeleton/join', "POST", {
                from_id: fromid,
                to_id: toid
              }, function (status, text, xml) {
                if (status === 200) {
                  if (text && text !== " ") {
                    var e = $.parseJSON(text);
                    if (e.error) {
                      alert(e.error);
                    } else {
                      // just redraw all for now
                      self.updateNodes(function () {
                        ObjectTree.refresh();
                        refreshAllWidgets();
                        if (typeof callback !== "undefined") {
                          callback();
                        }
                      });
                    }
=======
        // Count the number of nodes of the skeleton that contains the node with id toid
        requestQueue.register("model/count.skeleton.nodes.php", "POST", {
          pid: project.id,
          skid: nodes[toid].skeleton_id
        }, function(status, text, xml) {
          if (status === 200) {
            if (text && text !== " ") {
              var r = $.parseJSON(text);
              if (r.error) {
                alert(r.error);
              } else {
                // If the count is more than 1, then ask for confirmation:
                if (r.count > 1) {
                  var check = confirm("Do you really want link to this skeleton with more than one node?");
                  if (check === false) {
                    return;
>>>>>>> d93efa5d
                  }
                }
                // Else, execute the join
                // TODO: rerooting operation should be called on the backend
                //
                // First make sure to reroot target
                requestQueue.register("model/treenode.reroot.php", "POST", {
                  pid: project.id,
                  tnid: toid
                }, function (status, text, xml) {
                  if (status === 200) {
                    if (text && text !== " ") {
                      var e = $.parseJSON(text);
                      if (e.error) {
                        alert(e.error);
                      } else {
                        // Then link again, in the continuation
                        requestQueue.register("model/treenode.link.php", "POST", {
                          pid: project.id,
                          from_id: fromid,
                          to_id: toid
                        }, function (status, text, xml) {
                          if (status === 200) {
                            if (text && text !== " ") {
                              var e = $.parseJSON(text);
                              if (e.error) {
                                alert(e.error);
                              } else {
                                // Just redraw all for now
                                self.updateNodes(function () {
                                  ObjectTree.refresh();
                                  refreshAllWidgets();
                                  if (typeof callback !== "undefined") {
                                    callback();
                                  }
                                });
                              }
                            }
                          }
                          return true;
                        });

                      }
                    }
                  }
                });
              }
            }
          }
        });
      }
      return;
    };

    this.createLink = function (fromid, toid, link_type) {
      //requestQueue.register("model/link.create.php", "POST", {
      requestQueue.register(django_url + project.id + '/link/create', "POST", {
        pid: project.id,
        from_id: fromid,
        link_type: link_type,
        to_id: toid
      }, function (status, text, xml) {
        if (status === 200) {
          if (text && text !== " ") {
            var e = $.parseJSON(text);
            if (e.error) {
              alert(e.error);
            } else {
              // just redraw all for now
              self.updateNodes();
            }
          }
        }
        return true;
      });
      return;
    };

    var createSingleConnector = function (phys_x, phys_y, phys_z, pos_x, pos_y, pos_z, confval, completionCallback) {
      // create a single connector with a synapse instance that is
      // not linked to any treenode
      requestQueue.register(django_url + project.id + '/connector/create', "POST", {
        pid: project.id,
        confidence: confval,
        x: phys_x,
        y: phys_y,
        z: phys_z
      }, function (status, text, xml) {
        if (status === 200) {
          if (text && text !== " ") {
            var e = $.parseJSON(text);
            if (e.error) {
              alert(e.error);
            } else {
              // add treenode to the display and update it
              var jso = $.parseJSON(text);
              var nn = SkeletonElements.newConnectorNode(jso.connector_id, self.paper, 8, pos_x, pos_y, pos_z, 0, 5 /* confidence */);
              nodes[jso.connector_id] = nn;
              nn.draw();
              self.activateNode(nn);
              if (typeof completionCallback !== "undefined") {
                completionCallback(jso.connector_id);
              }
            }
          } // endif
        } // end if
      }); // endfunction
    };

    var createConnector = function (locidval, treenode_id, phys_x, phys_y, phys_z, pos_x, pos_y, pos_z) {
      if (locidval === null) {
        // need to create the target connector first
        createSingleConnector( phys_x, phys_y, phys_z, pos_x, pos_y, pos_z, 5,
            function (connectorID) {
                self.createLink(treenode_id, connectorID, 'presynaptic_to');
            }
        );
      } else {
        self.createLink(treenode_id, locidval, 'postsynaptic_to');
      }
      return;
    };

    // Create a new postsynaptic treenode from a connector. Store new skeleton/neuron in Isolated synaptic terminals
    // We create the treenode first, then we create the link from the connector
    var createNodeWithConnector = function (locid, phys_x, phys_y, phys_z, radius, confidence, pos_x, pos_y, pos_z) {
      // set to rootnode (no parent exists)
      var parid = -1;

      //requestQueue.register("model/treenode.create.php", "POST", {
      requestQueue.register(django_url + project.id + '/treenode/create', "POST", {
        pid: project.id,
        parent_id: parid,
        x: phys_x,
        y: phys_y,
        z: phys_z,
        radius: radius,
        confidence: confidence,
        targetgroup: "Isolated synaptic terminals"
      }, function (status, text, xml) {
        var nn, jso, e, nid;
        if (status === 200) {
          if (text && text !== " ") {
            e = $.parseJSON(text);
            if (e.error) {
              alert(e.error);
            } else {
              // add treenode to the display and update it
              var jso = $.parseJSON(text);
              nid = parseInt(jso.treenode_id);

              // always create a new treenode which is the root of a new skeleton
              var nn = SkeletonElements.newNode(nid, self.paper, null, radius, pos_x, pos_y, pos_z, 0, 5 /* confidence */, parseInt(jso.skeleton_id), true);
              if (nn.line) nn.line.toBack();

              // add node to nodes list
              nodes[nid] = nn;
              nn.draw();

              // create connector : new atn postsynaptic_to deactivated atn.id (location)
              createConnector(locid, jso.treenode_id, phys_x, phys_y, phys_z, pos_x, pos_y, pos_z);

            }
          }
        }
        return true;
      });
      return;

    };

    var createInterpolatedNode = function (atn, phys_x, phys_y, phys_z, radius, confidence, pos_x, pos_y, pos_z)
    {
      // This assumes that the parentID is not null, i.e. exists
      // Creates treenodes from atn to new node in each z section
      requestQueue.register(django_url + project.id + '/treenode/create/interpolated', "POST", {
        pid: project.id,
        parent_id: atn.id,
        x: phys_x,
        y: phys_y,
        z: phys_z,
        radius: radius,
        confidence: confidence,
        atnx: self.pix2physX(atn.x),
        atny: self.pix2physY(atn.y),
        atnz: self.pix2physZ(atn.z),
        resx: stack.resolution.x,
        resy: stack.resolution.y,
        resz: stack.resolution.z
      }, function (status, text, xml) {
        var e;
        if (status === 200) {
          if (text && text !== " ") {
            e = $.parseJSON(text);
            if (e.error) {
              alert(e.error);
            } else {
              self.updateNodes(function () {
                self.activateNode( nodes[e.treenode_id] );
              });
            }
          }
        }
        return true;
      });
      return;
    }

    // Create a node and activate it
    var createNode = function (parentID, phys_x, phys_y, phys_z, radius, confidence, pos_x, pos_y, pos_z)
    {
      var selneuron, useneuron;

      if (!parentID) {
        parentID = -1;
      }

      // check if we want the newly create node to be
      // a model of a neuron
      selneuron = project.selectedObjects.selectedneuron;
      if (selneuron !== null) {
        useneuron = selneuron;
      } else {
        useneuron = -1;
      }

      requestQueue.register(django_url + project.id + '/treenode/create', "POST", {
        pid: project.id,
        parent_id: parentID,
        x: phys_x,
        y: phys_y,
        z: phys_z,
        radius: radius,
        confidence: confidence,
        targetgroup: "Fragments",
        useneuron: useneuron
      }, function (status, text, xml) {
        var e, jso, nn, nid;
        if (status === 200) {
          if (text && text !== " ") {
            e = $.parseJSON(text);
            if (e.error) {
              alert(e.error);
            } else {
              // add treenode to the display and update it
              var jso = $.parseJSON(text);
              nid = parseInt(jso.treenode_id);
              // The parent will be null if there isn't one or if the parent Node object is not within the set of retrieved nodes.
              var nn = SkeletonElements.newNode(nid, self.paper, nodes[parentID], radius, pos_x, pos_y, pos_z, 0, 5 /* confidence */, parseInt(jso.skeleton_id), -1 === parentID);

              nodes[nid] = nn;
              nn.draw();
              var active_node_z = atn.z;
              self.activateNode(nn); // will alter atn
              // ALREADY DONE by activate node // refreshAllWidgets();

              // Check whether the Z coordinate of the new node is beyond one section away
              // from the Z coordinate of the parent node (which is the active by definition)
              if (active_node_z !== null) {
                if (Math.abs(active_node_z - nn.z) > 1) {
                  $('#growl-alert').growlAlert({
                    autoShow: true,
                    content: 'Node added beyond one section from its parent node!',
                    title: 'BEWARE',
                    position: 'top-right',
                    delayTime: 2500,
                    onComplete: function() { g.remove(); }
                  });
                }
              }
            }
          }
        }
        return true;
      });
      return;
    };

    var updateNodePositions = function (nodeArray, completedCallback) {
      var requestDictionary = {}, i, k, node, callback;
      for (i in nodeArray) {
        if (nodeArray.hasOwnProperty(i)) {
          requestDictionary['pid' + i] = project.id;
          node = nodeArray[i];
          for (k in node) {
            if (node.hasOwnProperty(k)) {
              requestDictionary[k + i] = node[k];
            }
          }
        }
      }
      callback = function (status, text, xml) {
        var e;
        if (status === 200) {
          if (text && text !== " ") {
            e = $.parseJSON(text);
            if (e.error) {
              alert(e.error);
              if (typeof completedCallback !== "undefined") {
                completedCallback(-1);
              }
            } else {
              if (typeof completedCallback !== "undefined") {
                completedCallback(e.updated);
              }
            }
          }
        }
        return true;
      };
      //requestQueue.register("model/node.update.php", "POST", requestDictionary, callback);
      requestQueue.register(django_url + project.id + '/node/update', "POST", requestDictionary, callback);
    };

    this.updateNodeCoordinatesinDB = function (completedCallback) {
      var nodesToUpdate = [], i, phys_x, phys_y, phys_z;
      for (i in nodes) {
        if (nodes.hasOwnProperty(i)) {
          // only updated nodes that need sync, e.g.
          // when they changed position
          if (nodes[i].needsync) {
            // get physical
            phys_x = this.pix2physX(nodes[i].x);
            phys_y = this.pix2physY(nodes[i].y);
            phys_z = this.pix2physZ(nodes[i].z);
            nodes[i].needsync = false;

            nodesToUpdate.push({
              'node_id': nodes[i].id,
              'x': phys_x,
              'y': phys_y,
              'z': phys_z,
              'type': nodes[i].type
            });
          }
        }
      }
      if (nodesToUpdate.length > 0) {
        updateNodePositions(nodesToUpdate, completedCallback);
      } else {
        if (completedCallback) {
          completedCallback(0);
        }
      }
    };

    /** Only called when changing magnification. */
/*
    this.updateNodeCoordinates = function (new_scale) {
      var i,
          fact = new_scale / old_scale,
          node, ID;
      // depending on the scale, update all the node coordinates
      // First alter X,Y
      for (ID in nodes) {
        if (nodes.hasOwnProperty(ID)) {
          node = nodes[ID];
          node.setXY(Math.floor(node.x * fact), Math.floor(node.y * fact));
        }
      }
      // Then redraw edges, now that children and parents have been updated
      for (ID in nodes) {
        if (nodes.hasOwnProperty(ID)) {
          nodes[ID].drawEdges();
        }
      }
    };
*/

    /** Recreate all nodes (or reuse existing ones if possible).
     *
     * @param jso is an array of JSON objects, where each object may specify a Node or a ConnectorNode
     */
    this.refreshNodes = function (jso)
    {
      var rad, nrtn = 0, nrcn = 0, parid, nid, nn, pn, isRootNode, i, j, len;

      // Reset nodes and labels
      nodes = {};
      // remove labels, but do not hide them
      self.removeLabels();

      // Prepare existing Node and ConnectorNode instances for reuse
      SkeletonElements.resetCache();

      for (i=0; i<jso.length; ++i)
      {
        var id = parseInt(jso[i].id);
        var pos_x = phys2pixX(jso[i].x);
        var pos_y = phys2pixY(jso[i].y);
        var pos_z = phys2pixZ(jso[i].z);
        var zdiff = Math.floor(parseFloat(jso[i].z_diff) / stack.resolution.z);
        var skeleton_id = null;
        if (jso[i].type === "treenode") {
          rad = parseFloat(jso[i].radius);
        } else {
          rad = 8; // default radius for locations
        }

        if (jso[i].type === "treenode")
        {
          isRootNode = isNaN(parseInt(jso[i].parentid));
          nn = SkeletonElements.newNode(id, self.paper, null, rad, pos_x, pos_y, pos_z, zdiff, jso[i].confidence, parseInt(jso[i].skeleton_id), isRootNode);
          nrtn++;
        }
        else
        {
          nn = SkeletonElements.newConnectorNode(id, self.paper, rad, pos_x, pos_y, pos_z, zdiff, jso[i].confidence);
          nrcn++;
        }

        nodes[id] = nn;
      }



      // Disable any unused instances
      SkeletonElements.disableBeyond(nrtn, nrcn);

      if (edgetoggle) {
        // loop again and add correct parent objects and parent's children update
        for (i=0; i<jso.length; ++i)
        {
          nid = parseInt(jso[i].id);
          // for treenodes, make updates
          if (jso[i].type === "treenode")
          {
            pn = nodes[parseInt(jso[i].parentid)];
            if (pn)
            {
              nn = nodes[nid];
              // if parent exists, update the references
              nn.parent = pn;
              // update the parents children
              pn.addChildNode(nn);
            }
          }
          else if (jso[i].type === "connector")
          {
            // FIXME: ripe for some DRY refactoring
            //console.log("connectors retrieved, check pre and post", jso)
            // update pregroup and postgroup
            // loop over pregroup
            if (jso[i].hasOwnProperty('pre')) {
              for (j = 0; j < jso[i].pre.length; j++ ) {
                // check if presynaptic treenode exist in nodes
                var preloctnid = parseInt(jso[i].pre[j].tnid);
                var confidence = parseInt(jso[i].pre[j].confidence);
                if (preloctnid in nodes)
                {
                  // link it to pregroup, to connect it to the connector
                  nodes[nid].pregroup[preloctnid] = {'treenode': nodes[preloctnid],
                                                     'confidence': confidence};
                  // add to pregroup of treenode
                  nodes[preloctnid].connectors[nid] = nodes[nid];
                }
              }
            }
            // loop over postgroup
            if (jso[i].hasOwnProperty('post')) {
              for (j = 0; j < jso[i].post.length; j++ ) {
                // check if postsynaptic treenode exist in nodes
                var postloctnid = parseInt(jso[i].post[j].tnid);
                var confidence = parseInt(jso[i].post[j].confidence);
                if (postloctnid in nodes)
                {
                  // link it to postgroup, to connect it to the connector
                  nodes[nid].postgroup[postloctnid] = {'treenode': nodes[postloctnid],
                                                       'confidence': confidence};
                  // add to postgroup of treenode
                  nodes[postloctnid].connectors[nid] = nodes[nid];
                }
              }
            }
          }
        }
        // Draw node edges first
        for (i in nodes) {
          if (nodes.hasOwnProperty(i)) {
            nodes[i].setColor();
            nodes[i].drawEdges();
          }
        }
        // Create raphael's circles on top of the edges
        // so that the events reach the circles first
        for (i in nodes) {
          if (nodes.hasOwnProperty(i)) {
            nodes[i].createCircle();
          }
        }

      } // end speed toggle

      if( self.getLabelStatus() ) {
        self.showLabels();
      }

    // Keep active state of previous active node
    if (atn !== null)
    {
        nn = nodes[atn.id];
        if (nn) {
            // Will recolor all nodes
            self.activateNode(nn);
        }
    }

    };

    // Initialize to the value of stack.scale at instantiation of SVGOverlay
    var old_scale = stack.scale;


    /* When we pass a completedCallback to redraw, it's essentially
       always because we want to know that, if any fetching of nodes
       was required for the redraw, those nodes have now been fetched.
       So, if we *do* need to call updateNodes, we should pass it the
       completionCallback.  Otherwise, just fire the
       completionCallback at the end of this method. */

    this.redraw = function( stack, completionCallback ) {
      var wc = stack.getWorldTopLeft();
      var pl = wc.worldLeft,
          pt = wc.worldTop,
          new_scale = wc.scale;
      
      // FIXME: this should also check for the size of the containing
      // div having changed.  You can see this problem if you have
      // another window open beside one with the tracing overlay -
      // when you close the window, the tracing overlay window is
      // enlarged but will have extra nodes fetched for the exposed
      // area.

      var doNotUpdate = stack.old_z == stack.z && stack.old_s == stack.s;
      if ( doNotUpdate )
      {
        var sPAD = PAD / stack.scale;
        var dx = old_x - stack.x;
        doNotUpdate = dx < sPAD && dx > -sPAD;
        
        if ( doNotUpdate )
        {
          var dy = old_y - stack.y;
          doNotUpdate = dy < sPAD && dy > -sPAD;
        }
      }

      if ( !doNotUpdate ) {
        self.updateNodes(completionCallback);
      }

      self.view.style.left = Math.floor((-pl / stack.resolution.x) * new_scale) + "px";
      self.view.style.top = Math.floor((-pt / stack.resolution.y) * new_scale) + "px";

      self.updatePaperDimensions(stack);
      if (doNotUpdate) {
        if (typeof completionCallback !== "undefined") {
          completionCallback();
        }
      }
    };

    // TODO This doc below is obsolete
    // This isn't called "onclick" to avoid confusion - click events
    // aren't generated when clicking in the overlay since the mousedown
    // and mouseup events happen in different divs.  This is actually
    // called from mousedown (or mouseup if we ever need to make
    // click-and-drag work with the left hand button too...)
    this.whenclicked = function (e) {
      if (this.ensureFocused()) {
        e.stopPropagation();
        return;
      }
      var m = ui.getMouse(e, self.view);

      // TODO alert user of lack of permission?
      if (!mayEdit())
        return;

      // take into account current local offset coordinates and scale
      var pos_x = m.offsetX;
      var pos_y = m.offsetY;
      var pos_z = phys2pixZ(project.coordinates.z);

      // get physical coordinates for node position creation
      var phys_x = pix2physX(pos_x);
      var phys_y = pix2physY(pos_y);
      var phys_z = project.coordinates.z;

      var targetTreenodeID;

      // e.metaKey should correspond to the command key on Mac OS
      if (e.ctrlKey || e.metaKey) {
        // ctrl-click deselects the current active node
        if (null !== atn.id) {
          statusBar.replaceLast("Deactivated node #" + atn.id);
        }
        // TODO: deactivation should be encapsulated in a seperate method,
        // like it is partially in tradcingtool's deselectActiveNode
        $('#neuronName').text('');
        ObjectTree.deselectAll();
        self.activateNode(null);
      } else if (e.shiftKey) {
        if (null === atn.id) {
          if (getMode() === "skeletontracing") {
            $('#growl-alert').growlAlert({
              autoShow: true,
              content: 'You need to activate a treenode first (skeleton tracing mode)!',
              title: 'BEWARE',
              position: 'top-right',
              delayTime: 2500,
              onComplete: function() { g.remove(); }
            });
            return true;
          }
        } else {
          if ("treenode" === atn.type) {
            if (e.shiftKey && e.altKey) {
              statusBar.replaceLast("created connector, with postynaptic treenode id " + atn.id);
              targetTreenodeID = atn.id;
              createSingleConnector(phys_x, phys_y, phys_z, pos_x, pos_y, pos_z, 5,
                                    function (connectorID) {
                                      createConnector(connectorID, targetTreenodeID, phys_x, phys_y, phys_z, pos_x, pos_y, pos_z);
                                    });
              e.stopPropagation();
            } else if (e.shiftKey) {
              statusBar.replaceLast("created connector, with presynaptic treenode id " + atn.id);
              createConnector(null, atn.id, phys_x, phys_y, phys_z, pos_x, pos_y, pos_z);
              e.stopPropagation();
            }
            return true;
          } else if ("connector" === atn.type) {
            // create new treenode (and skeleton) postsynaptic to activated connector
            statusBar.replaceLast("created treenode with id " + atn.id + "postsynaptic to activated connector");
            createNodeWithConnector(atn.id, phys_x, phys_y, phys_z, -1, 5, pos_x, pos_y, pos_z);
            e.stopPropagation();
            return true;
          }
        }
      } else {
        // depending on what mode we are in
        // do something else when clicking
        if (getMode() === "skeletontracing") {
          if ("treenode" === atn.type || null === atn.id) {
            // Create a new treenode,
            // either root node if atn is null, or child if it is not null
            if (null !== atn.id) {
              statusBar.replaceLast("Created new node as child of node #" + atn.id);
            }
            createNode(atn.id, phys_x, phys_y, phys_z, -1, 5, pos_x, pos_y, pos_z);
            e.stopPropagation();
            return true;
          }
        } else if (getMode() === "synapsedropping") {
          // only create single synapses/connectors
          createSingleConnector(phys_x, phys_y, phys_z, pos_x, pos_y, pos_z, 5);
        }
      }
      e.stopPropagation();
      return true;
    };

    // offset of stack in physical coordinates
    this.offleft = 0;
    this.offtop = 0;
    this.offsetXPhysical = 0;
    this.offsetYPhysical = 0;

    // currently there are two modes: skeletontracing and synapsedropping
    var currentmode = "skeletontracing";

    var view = document.createElement("div");
    view.className = "sliceSVGOverlay";
    view.id = "sliceSVGOverlayId"+stack.getId();
    view.style.zIndex = 5;
    // Custom cursor for tracing
    view.style.cursor ="url(widgets/themes/kde/svg-circle.cur) 15 15, crosshair";
    // make view accessible from outside for setting additional mouse handlers
    this.view = view;

    view.onmousemove = function( e ) {
      var wc;
      var worldX, worldY;
      var stackX, stackY;
      m = ui.getMouse(e, stack.getView(), true);
      if (m) {
        wc = stack.getWorldTopLeft();
        worldX = wc.worldLeft + ((m.offsetX / stack.scale) * stack.resolution.x);
        worldY = wc.worldTop + ((m.offsetY / stack.scale) * stack.resolution.y);
        lastX = worldX;
        lastY = worldY;
        statusBar.printCoords('['+worldX+', '+worldY+', '+project.coordinates.z+']');
        self.offsetXPhysical = worldX;
        self.offsetYPhysical = worldY;
      }
    }

    this.paper = Raphael(view, Math.floor(stack.dimension.x * stack.scale), Math.floor(stack.dimension.y * stack.scale));
    this.paper.catmaidSVGOverlay = this;

    this.updatePaperDimensions = function () {
      var wi = Math.floor(stack.dimension.x * stack.scale);
      var he = Math.floor(stack.dimension.y * stack.scale);
      // update width/height with the dimension from the database, which is in pixel unit
      view.style.width = wi + "px";
      view.style.height = he + "px";
      // update the raphael canvas as well
      self.paper.setSize(wi, he);
    };

    var phys2pixX = function (x) {
      return (x - stack.translation.x) / stack.resolution.x * stack.scale;
    };
    this.phys2pixX = phys2pixX;
    var phys2pixY = function (y) {
      return (y - stack.translation.y) / stack.resolution.y * stack.scale;
    };
    this.phys2pixY = phys2pixY;
    var phys2pixZ = function (z) {
      return (z - stack.translation.z) / stack.resolution.z;
    };
    this.phys2pixZ = phys2pixZ;

    var pix2physX = function (x) {
      return stack.translation.x + ((x) / stack.scale) * stack.resolution.x;
    };
    var pix2physY = function (y) {
      return stack.translation.y + ((y) / stack.scale) * stack.resolution.y;
    };
    this.pix2physX = function (x) {
      return stack.translation.x + ((x) / stack.scale) * stack.resolution.x;
    };
    this.pix2physY = function (y) {
      return stack.translation.y + ((y) / stack.scale) * stack.resolution.y;
    };
    this.pix2physZ = function (z) {
      return z *stack.resolution.z + stack.translation.z;
    };

    this.show = function () {
      view.style.display = "block";
    };
    this.hide = function () {
      view.style.display = "none";
    };

    $('input#edgetoggle').change(function () {
      if ($(this).attr("checked")) {
        //do the stuff that you would do when 'checked'
        edgetoggle = true;
        self.updateNodes();
        return;
      } else {
        edgetoggle = false;
        self.updateNodes();
        return;
      }
      //Here do the stuff you want to do when 'unchecked'
    });

    /**
     * update treeline nodes by querying them from the server
     * with a bounding volume dependant on the current view
     */
    this.updateNodes = function (callback)
    {
      var activeSkeleton = SkeletonAnnotations.getActiveSkeletonId();
      if (!activeSkeleton) {
        activeSkeleton = 0;
      }

      self.updateNodeCoordinatesinDB(function () {
        // stack.viewWidth and .viewHeight are in screen pixels
        // so they must be scaled and then transformed to nanometers
        // and stack.x, .y are in absolute pixels, so they also must be brought to nanometers
      
        //TODO add the padding to the range

        //requestQueue.replace('model/node.list.php', 'POST', {
        requestQueue.replace(django_url + project.id + '/node/list', 'POST', {
          pid: stack.getProject().id,
          sid: stack.getId(),
          z: stack.z * stack.resolution.z + stack.translation.z,
          top: (stack.y - (stack.viewHeight / 2) / stack.scale) * stack.resolution.y + stack.translation.y,
          left: (stack.x - (stack.viewWidth / 2) / stack.scale) * stack.resolution.x + stack.translation.x,
          width: (stack.viewWidth / stack.scale) * stack.resolution.x,
          height: (stack.viewHeight / stack.scale) * stack.resolution.y,
          zres: stack.resolution.z,
          as: activeSkeleton
        }, function (status, text, xml) {
          handle_updateNodes(status, text, xml, callback);
        },
        'nodes_for_overlay_request');
      
        old_x = stack.x;
        old_y = stack.y;
      });
    };

        /**
     * handle an update-treelinenodes-request answer
     *
     */
    var handle_updateNodes = function (status, text, xml, callback) {
      if (status == 200) {
        //console.log("update noded text", $.parseJSON(text));
        var e = eval("(" + text + ")");
        //var e = $.parseJSON(text);
        if (e.error) {
          if (e.error !== "REPLACED") {
            alert(e.error);
          }
        } else {
          var jso = $.parseJSON(text);
          // XXX: how much time does calling the function like this take?
          self.refreshNodes(jso);
          stack.redraw();
        }
      }
      if (typeof callback !== "undefined") {
        callback();
      }
      return;
    }




    this.set_tracing_mode = function (mode) {
      // toggles the button correctly
      // might update the mouse pointer
      document.getElementById("trace_button_skeleton").className = "button";
      document.getElementById("trace_button_synapse").className = "button";

      if (mode === "skeletontracing") {
        currentmode = mode;
        document.getElementById("trace_button_skeleton").className = "button_active";
      } else if (currentmode === "skeletontracing") {
        currentmode = mode;
        document.getElementById("trace_button_synapse").className = "button_active";
      }
    };

    var getMode = function (e) {
      return currentmode;
    };

    this.setConfidence = function(newConfidence, toConnector) {

      var atn = self.getActiveNode();
      if (atn !== null && (atn.type === 'treenode')) {
        if (atn.parent !== null || toConnector) {
          requestQueue.register(django_url + project.id + '/node/' + atn.id + '/confidence/update', "POST", {
            pid: project.id,
            to_connector: toConnector,
            tnid: atn.id,
            new_confidence: newConfidence
          }, function (status, text, xml) {
            var e;
            if (status === 200) {
              if (text && text !== " ") {
                e = $.parseJSON(text);
                if (e.error) {
                  alert(e.error);
                }
                self.updateNodes();
              }
            }
          });
        }
      }
    };

    this.goToAdjacentBranchOrEndNode = function(next) {
      var foundNode, originalActiveNode, current, id;
      var nodeToActivate, skeletonToActivate;
      if (null !== atn.id) {
        foundNode = false;
        originalActiveNode = nodes[atn.id];
        current = originalActiveNode;
        while (true) {
          if ((!next) && (null === current.parent)) {
            if (originalActiveNode === current) {
              alert("You are already at the root node");
            } else {
              // Then we reached the root node:
              foundNode = true;
            }
            break;
          }
          if (next && (current.numberOfChildren === 0)) {
            if (originalActiveNode === current) {
              alert("You are already at an end node");
            } else {
              // Then we reached an end node:
              foundNode = true;
            }
            break;
          }
          if (next) {
            if (current.numberOfChildren > 1) {
              alert("There are multiple possible next branch / end nodes");
              break;
            }
            // Otherwise there must be just one child node:
            for( id in current.children ) {
              if (current.children.hasOwnProperty(id)) {
                current = current.children[id];
                break;
              }
            }
          } else {
            // Going to the previous node is easier:
            current = current.parent;
          }
          if (current.numberOfChildren > 1) {
            foundNode = true;
            break;
          }
        }
        if (foundNode) {
          self.moveToAndSelectNode(current);
        }
      } else {
        alert("No active node selected; can't find previous branch point");
      }
    }

    this.moveToAndSelectNode = function (node) {
      var nodeIDToActivate, skeletonIDToActivate, afterMove;
      nodeIDToActivate = node.id;
      if (node.type === "connector") {
        afterMove = function() {
          SkeletonAnnotations.staticSelectNode(nodeIDToActivate);
        }
      } else if (node.type === "treenode") {
        skeletonIDToActivate = node.skeleton_id;
        afterMove = function() {
          SkeletonAnnotations.staticSelectNode(nodeIDToActivate, skeletonIDToActivate);
        }
      } else {
        alert("BUG: unknown node type '"+node.type+"'");
        return;
      }
      stack.getProject().moveTo(
        self.pix2physZ(node.z),
        self.pix2physY(node.y),
        self.pix2physX(node.x),
        undefined,
        afterMove);
    }

    // Commands for the sub-buttons of the tracing tool
    this.tracingCommand = function (m) {
      var nodeToActivate, skeletonToActivate,
          connector, treenode, node, n, connectorID;
      switch (m) {
      case "skeleton":
        self.set_tracing_mode("skeletontracing");
        break;
      case "synapse":
        self.set_tracing_mode("synapsedropping");
        break;
      case "goparent":
        if (null !== atn.id) {
          if (null !== atn.parent_id) {
            self.moveToAndSelectNode(nodes[atn.parent_id]);
          } else {
            alert("This is the root node - can't move to its parent");
          }
        } else {
          alert('There must be a currently active node in order to move to its parent.');
        }
        break;
      case "goactive":
        var activeNodePosition = SkeletonAnnotations.getActiveNodePosition();
        if (activeNodePosition === null) {
          alert("No active node to go to!");
        } else {
          project.moveTo(
            self.pix2physZ(activeNodePosition.z),
            self.pix2physY(activeNodePosition.y),
            self.pix2physX(activeNodePosition.x));
        }
        break;
      case 'switchterminalconnector':
        /* If you select a pre- or post-synaptic terminal, then run
           this command, the active node will be switched to its
           connector (if one uniquely exists).  If you then run the
           command again, it will switch back to the terminal. */
        if (null === atn.id) {
          alert("A terminal must be select in order to switch to its connector");
          break;
        }
        /* Find the terminal or connector in the nodes list */
        for (nodeID in nodes) {
          if (nodes.hasOwnProperty(nodeID)) {
            nodeID = parseInt(nodeID);
            if (nodeID === atn.id) {
              node = nodes[nodeID];
              if (node.type === "connector") {
                connector = node;
                if (connector.id === switchingConnectorID) {
                  // Then move back to the terminal:
                  self.moveToAndSelectNode(nodes[switchingTreenodeID]);
                } else {
                  alert("Don't know which terminal to switch to");
                  switchingTreenodeID = null;
                  switchingTreenodeSkeletonID = null;
                  switchingConnectorID = null;
                }


              } else if (node.type === "treenode") {
                n = countProperties(node.connectors);
                if (n === 0) {
                  alert("The active node isn't connected to a (loaded) connector");
                } else {
                  if (n > 1) {
                    alert("The terminal was connected to more than one connector; will abitrarily pick one");
                  }
                  for (connectorID in node.connectors) {
                    if (node.connectors.hasOwnProperty(connectorID)) {
                      connectorID = parseInt(connectorID);
                      switchingTreenodeSkeletonID = node.skeleton_id;
                      switchingTreenodeID = node.id;
                      switchingConnectorID = connectorID;
                      self.moveToAndSelectNode(node.connectors[connectorID]);
                      break;
                    }
                  }
                }
              } else {
                alert("BUG: unknown node type '"+node.type+"'");
              }
              break;
            }
          }
        }
        break;
      case "golastedited":
        if (atn.id === null) {
          alert("Need an active skeleton to go to last edited node.");
          break;
        }
        self.updateNodeCoordinatesinDB(function () {
          //requestQueue.register("model/last.edited.or.added.php", "POST", {
          requestQueue.register(django_url + project.id + '/node/most_recent', "POST", {
            pid: project.id,
            treenode_id: atn.id,
            skeleton_id: atn.skeleton_id
          }, function (status, text, xml) {
            var nodeToActivate, skeletonToActivate;
            if (status === 200) {
              if (text && text != " ") {
                var e = eval("(" + text + ")");
                if (e.error) {
                  alert(e.error);
                } else {
                  /* The returned JSON is similar to other node
                     objects, but actually the coordinates are world
                     coordinates: */
                  e.x = self.phys2pixX(e.x);
                  e.y = self.phys2pixY(e.y);
                  e.z = self.phys2pixZ(e.z);
                  self.moveToAndSelectNode(e);
                }
              }
            }
          });
        });
        break;
      case "gonextbranch":
        self.goToAdjacentBranchOrEndNode(true);
        break;
      case "goprevbranch":
        self.goToAdjacentBranchOrEndNode(false);
        break;
      case "skelsplitting":
        if (atn.id !== null) {
          self.splitSkeleton();
        } else {
          alert('Need to activate a treenode before splitting!');
        }
        break;
      case "skelrerooting":
        if (atn.id !== null) {
          self.rerootSkeleton();
        } else {
          alert('Need to activate a treenode before rerooting!');
        }
        break;
      case "tagging":
        if (atn.id !== null) {
          self.tagATN();
        } else {
          alert('Need to activate a treenode or connector before tagging!');
        }
        break;
      case "tagENDS":
          if (atn.id !== null) {
              self.tagATNwithLabel( 'ends' );
          } else {
              alert('Need to activate a treenode or connector before tagging with ends!');
          }
          break;
      case "tagENDSremove":
          if (atn.id !== null) {
              self.tagATNwithLabel( '' );
          } else {
              alert('Need to activate a treenode or connector before removing ends tag!');
          }
          break;
      case "tagTODO":
        if (atn.id !== null) {
          self.tagATNwithLabel( 'TODO' );
        } else {
          alert('Need to activate a treenode or connector before tagging with TODO!');
        }
        break;
      case "tagTODOremove":
        if (atn.id !== null) {
          self.tagATNwithLabel( '' );
        } else {
          alert('Need to activate a treenode or connector before removing TODO tag!');
        }
        break;
      case "selectnearestnode":
        if (lastX !== null && lastY !== null) {
          self.activateNearestNode(lastX, lastY, project.coordinates.z);
        }
        break;
      case "hidelabels":
        self.hideLabels();
        break;
      case "showlabels":
        self.showLabels();
        break;
      case "exportswc":
        if (atn.id !== null) {
          SkeletonAnnotations.exportSWC();
        } else {
          alert('Need to activate a treenode before exporting to SWC!');
        }
        break;
      case "3dview":
        if (atn.id !== null) {
          addTo3DView();
        } else {
          alert('Need to activate a treenode or connector before showing them!');
        }
        break;
      case "createtreenode":
        // take into account current local offset coordinates and scale
        var pos_x = self.phys2pixX(self.offsetXPhysical);
        var pos_y = self.phys2pixY(self.offsetYPhysical);
        // at this point of the execution
        // project.coordinates.z is not on the new z index, thus simulate it here
        var pos_z = self.phys2pixZ(project.coordinates.z);
        var phys_z = self.pix2physZ(pos_z);
        // get physical coordinates for node position creation
        var phys_x = self.pix2physX(pos_x);
        var phys_y = self.pix2physY(pos_y);
        createNode(atn.id, phys_x, phys_y, phys_z, -1, 5, pos_x, pos_y, pos_z);
        break;
      case "createinterpolatedtreenode":
        // Check if there is already a node under the mouse
        // and if so, then activate it
        if (lastX !== null && lastY !== null) {
          // Radius of 7 pixels, in physical coordinates
          var phys_radius = (7.0 / stack.scale) * Math.max(stack.resolution.x, stack.resolution.y);
          var nearestnode = self.findNodeWithinRadius(lastX, lastY, project.coordinates.z, phys_radius);

          if (nearestnode !== null) {
            // TODO the tracingCommand function should be broken down into many functions, each accepting the event as argument.
            if (null !== arguments[1] && arguments[1].shiftKey) {
              statusBar.replaceLast("Would interpolate and join, but not ready yet!");
              // Shift+i pressed
//              if (null === atn.id) { return; }
//              if (nearestnode.skeleton_id === atn.skeleton_id) {
//                self.activateNode(nearestnode);
//                return;
//              }
//              // Else, ask to join the two skeletons
//              var nearestnode_id = nearestnode.id; // must cache
//              self.createTreenodeLink(atn.id,
//                                      nearestnode.id,
//                                      function() {
//                                        // can't use self.activateNode: the refresh may have reused the node instance for some other node ID. For the same reason, can't use nearestnode.id, but rather, the cached nearestnode_id:
//                                        self.selectNode(nearestnode_id);
//                                      });
              return;
            } else {
              // If shift is not down, just select the node:
              self.activateNode(nearestnode);
              return;
            }
          }
        }
        // Else, check that there is a node activated
        if (atn.id === null) {
          alert('Need to activate a treenode first!');
          return;
        }
        // Take into account current local offset coordinates and scale
        var pos_x = self.phys2pixX(self.offsetXPhysical);
        var pos_y = self.phys2pixY(self.offsetYPhysical);
        // At this point of the execution
        // project.coordinates.z is not on the new z index, thus simulate it here
        var pos_z = self.phys2pixZ(project.coordinates.z);
        var phys_z = self.pix2physZ(pos_z);
        // Get physical coordinates for node position creation
        var phys_x = self.pix2physX(pos_x);
        var phys_y = self.pix2physY(pos_y);
        createInterpolatedNode(atn, phys_x, phys_y, phys_z, -1, 5, pos_x, pos_y, pos_z);
        break;
      }
      return;

    }
  };

}<|MERGE_RESOLUTION|>--- conflicted
+++ resolved
@@ -629,52 +629,8 @@
     // Used to join two skeletons together
     this.createTreenodeLink = function (fromid, toid, callback) {
       if( toid in nodes ) {
-<<<<<<< HEAD
-          if( nodes[toid].parent !== null ) {
-              var check = confirm("Do you really want link to this skeleton with more than one node?");
-              if( check === false ) {
-                  return;
-              }
-          }
-      }
-      // TODO: rerooting operation should be called on the backend
-      // first make sure to reroot target
-      requestQueue.register(django_url + project.id + '/skeleton/reroot', "POST", {
-        pid: project.id,
-        treenode_id: toid
-      }, function (status, text, xml) {
-        if (status === 200) {
-          if (text && text !== " ") {
-            var e = $.parseJSON(text);
-            // console.log(e);
-            if (e.error) {
-              alert(e.error);
-            } else {
-              // then link again, in the continuation
-              requestQueue.register(django_url + project.id + '/skeleton/join', "POST", {
-                from_id: fromid,
-                to_id: toid
-              }, function (status, text, xml) {
-                if (status === 200) {
-                  if (text && text !== " ") {
-                    var e = $.parseJSON(text);
-                    if (e.error) {
-                      alert(e.error);
-                    } else {
-                      // just redraw all for now
-                      self.updateNodes(function () {
-                        ObjectTree.refresh();
-                        refreshAllWidgets();
-                        if (typeof callback !== "undefined") {
-                          callback();
-                        }
-                      });
-                    }
-=======
         // Count the number of nodes of the skeleton that contains the node with id toid
-        requestQueue.register("model/count.skeleton.nodes.php", "POST", {
-          pid: project.id,
-          skid: nodes[toid].skeleton_id
+        requestQueue.register(django_url + project.id + '/skeleton/' + nodes[toid].skeleton_id + '/node_count', "POST", {
         }, function(status, text, xml) {
           if (status === 200) {
             if (text && text !== " ") {
@@ -687,26 +643,23 @@
                   var check = confirm("Do you really want link to this skeleton with more than one node?");
                   if (check === false) {
                     return;
->>>>>>> d93efa5d
                   }
                 }
-                // Else, execute the join
                 // TODO: rerooting operation should be called on the backend
-                //
-                // First make sure to reroot target
-                requestQueue.register("model/treenode.reroot.php", "POST", {
+                // first make sure to reroot target
+                requestQueue.register(django_url + project.id + '/skeleton/reroot', "POST", {
                   pid: project.id,
-                  tnid: toid
+                  treenode_id: toid
                 }, function (status, text, xml) {
                   if (status === 200) {
                     if (text && text !== " ") {
                       var e = $.parseJSON(text);
+                      // console.log(e);
                       if (e.error) {
                         alert(e.error);
                       } else {
-                        // Then link again, in the continuation
-                        requestQueue.register("model/treenode.link.php", "POST", {
-                          pid: project.id,
+                        // then link again, in the continuation
+                        requestQueue.register(django_url + project.id + '/skeleton/join', "POST", {
                           from_id: fromid,
                           to_id: toid
                         }, function (status, text, xml) {
@@ -716,7 +669,7 @@
                               if (e.error) {
                                 alert(e.error);
                               } else {
-                                // Just redraw all for now
+                                // just redraw all for now
                                 self.updateNodes(function () {
                                   ObjectTree.refresh();
                                   refreshAllWidgets();
@@ -727,20 +680,11 @@
                               }
                             }
                           }
-                          return true;
                         });
-
-                      }
-                    }
                   }
-                });
-              }
-            }
-          }
-        });
-      }
-      return;
-    };
+                }}});
+            }}}});
+    }};
 
     this.createLink = function (fromid, toid, link_type) {
       //requestQueue.register("model/link.create.php", "POST", {
